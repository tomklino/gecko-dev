--- conflicted
+++ resolved
@@ -143,12 +143,9 @@
     - talos-perf-reftest-singletons
     - talos-svgr
     - talos-tp5o
-<<<<<<< HEAD
     - talos-xperf
     - talos-quantum-pageload
-=======
     - talos-quantum-pageload-stylo
->>>>>>> d45eb771
 
 macosx64-tests:
     - cppunit
