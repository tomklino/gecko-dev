admin.google.com: did not receive HSTS header (error ignored - included regardless)
adsfund.org: could not connect to host
airbnb.com: did not receive HSTS header
alpha.irccloud.com: could not connect to host
api.mega.co.nz: could not connect to host
api.recurly.com: did not receive HSTS header
apis.google.com: did not receive HSTS header (error ignored - included regardless)
apn-einstellungen.de: could not connect to host
app.manilla.com: could not connect to host
appengine.google.com: did not receive HSTS header (error ignored - included regardless)
appseccalifornia.org: could not connect to host
azabani.com: did not receive HSTS header
azprep.us: could not connect to host
barcodeberlin.com: did not receive HSTS header
bassh.net: could not connect to host
bccx.com: could not connect to host
betnet.fr: could not connect to host
bigshinylock.minazo.net: could not connect to host
blacklane.com: did not receive HSTS header
blog.lookout.com: did not receive HSTS header
braintreepayments.com: did not receive HSTS header
browserid.org: did not receive HSTS header
business.medbank.com.mt: did not receive HSTS header
calyxinstitute.org: [Exception... "Component returned failure code: 0x80004005 (NS_ERROR_FAILURE) [nsISiteSecurityService.processHeader]"  nsresult: "0x80004005 (NS_ERROR_FAILURE)"  location: "JS frame :: /builds/slave/m-b34_21s-l64-periodicupdate-0/getHSTSPreloadList.js :: processStsHeader :: line 124"  data: no]
carlolly.co.uk: could not connect to host
celltek-server.de: did not receive HSTS header
cert.se: max-age too low: 2628001
chainmonitor.com: could not connect to host
chatbot.me: could not connect to host
checkout.google.com: did not receive HSTS header (error ignored - included regardless)
chrome-devtools-frontend.appspot.com: did not receive HSTS header (error ignored - included regardless)
chrome.google.com: did not receive HSTS header (error ignored - included regardless)
code.google.com: did not receive HSTS header (error ignored - included regardless)
codereview.chromium.org: did not receive HSTS header (error ignored - included regardless)
crate.io: did not receive HSTS header
crbug.com: did not receive HSTS header
crowdcurity.com: did not receive HSTS header
crowdjuris.com: could not connect to host
crypto.is: max-age too low: 7776000
csawctf.poly.edu: could not connect to host
cyanogenmod.xxx: could not connect to host
cybershambles.com: could not connect to host
discovery.lookout.com: did not receive HSTS header
dl.google.com: did not receive HSTS header (error ignored - included regardless)
docs.google.com: did not receive HSTS header (error ignored - included regardless)
download.jitsi.org: did not receive HSTS header
drive.google.com: did not receive HSTS header (error ignored - included regardless)
dropcam.com: did not receive HSTS header
dzlibs.io: could not connect to host
edmodo.com: did not receive HSTS header
email.lookout.com: could not connect to host
encrypted.google.com: did not receive HSTS header (error ignored - included regardless)
epoxate.com: did not receive HSTS header
errors.zenpayroll.com: could not connect to host
espra.com: could not connect to host
fatzebra.com.au: did not receive HSTS header
gamesdepartment.co.uk: did not receive HSTS header
getlantern.org: did not receive HSTS header
glass.google.com: did not receive HSTS header (error ignored - included regardless)
globalcs.co.uk: max-age too low: 0
gmail.com: did not receive HSTS header (error ignored - included regardless)
googlemail.com: did not receive HSTS header (error ignored - included regardless)
googleplex.com: could not connect to host
googleplex.com: could not connect to host (error ignored - included regardless)
goto.google.com: did not receive HSTS header (error ignored - included regardless)
gparent.org: did not receive HSTS header
greplin.com: could not connect to host
groups.google.com: did not receive HSTS header (error ignored - included regardless)
hackerone-user-content.com: could not connect to host
history.google.com: did not receive HSTS header (error ignored - included regardless)
hoerbuecher-und-hoerspiele.de: did not receive HSTS header
<<<<<<< HEAD
honeytracks.com: [Exception... "Component returned failure code: 0x80004005 (NS_ERROR_FAILURE) [nsISiteSecurityService.processHeader]"  nsresult: "0x80004005 (NS_ERROR_FAILURE)"  location: "JS frame :: /builds/slave/m-b34_21s-l64-periodicupdate-0/getHSTSPreloadList.js :: processStsHeader :: line 124"  data: no]
horseboners.xxx: did not receive HSTS header
=======
honeytracks.com: [Exception... "Component returned failure code: 0x80004005 (NS_ERROR_FAILURE) [nsISiteSecurityService.processHeader]"  nsresult: "0x80004005 (NS_ERROR_FAILURE)"  location: "JS frame :: /builds/slave/m-b34_21-l64-periodicupdate-00/getHSTSPreloadList.js :: processStsHeader :: line 124"  data: no]
>>>>>>> 0429ef12
hostedtalkgadget.google.com: did not receive HSTS header (error ignored - included regardless)
howrandom.org: could not connect to host
iban.is: could not connect to host
ilikerainbows.co.uk: could not connect to host
inertianetworks.com: did not receive HSTS header
intercom.io: did not receive HSTS header
iop.intuit.com: max-age too low: 86400
irccloud.com: did not receive HSTS header
itshost.ru: could not connect to host
janus-engineering.de: could not connect to host
jelmer.co.uk: could not connect to host
jottit.com: could not connect to host
julian-kipka.de: did not receive HSTS header
k-dev.de: could not connect to host
keepclean.me: could not connect to host
keymaster.lookout.com: did not receive HSTS header
kitsta.com: could not connect to host
kiwiirc.com: max-age too low: 5256000
klaxn.com: could not connect to host
<<<<<<< HEAD
komandakovalchuk.com: [Exception... "Component returned failure code: 0x80004005 (NS_ERROR_FAILURE) [nsISiteSecurityService.processHeader]"  nsresult: "0x80004005 (NS_ERROR_FAILURE)"  location: "JS frame :: /builds/slave/m-b34_21s-l64-periodicupdate-0/getHSTSPreloadList.js :: processStsHeader :: line 124"  data: no]
koop-bremen.de: [Exception... "Component returned failure code: 0x80004005 (NS_ERROR_FAILURE) [nsISiteSecurityService.processHeader]"  nsresult: "0x80004005 (NS_ERROR_FAILURE)"  location: "JS frame :: /builds/slave/m-b34_21s-l64-periodicupdate-0/getHSTSPreloadList.js :: processStsHeader :: line 124"  data: no]
=======
komandakovalchuk.com: [Exception... "Component returned failure code: 0x80004005 (NS_ERROR_FAILURE) [nsISiteSecurityService.processHeader]"  nsresult: "0x80004005 (NS_ERROR_FAILURE)"  location: "JS frame :: /builds/slave/m-b34_21-l64-periodicupdate-00/getHSTSPreloadList.js :: processStsHeader :: line 124"  data: no]
koop-bremen.de: [Exception... "Component returned failure code: 0x80004005 (NS_ERROR_FAILURE) [nsISiteSecurityService.processHeader]"  nsresult: "0x80004005 (NS_ERROR_FAILURE)"  location: "JS frame :: /builds/slave/m-b34_21-l64-periodicupdate-00/getHSTSPreloadList.js :: processStsHeader :: line 124"  data: no]
>>>>>>> 0429ef12
liberty.lavabit.com: could not connect to host
library.linode.com: did not receive HSTS header
lifeguard.aecom.com: max-age too low: 86400
lockify.com: could not connect to host
login.corp.google.com: max-age too low: 7776000 (error ignored - included regardless)
logotype.se: did not receive HSTS header
lukonet.com: did not receive HSTS header
<<<<<<< HEAD
lumi.do: [Exception... "Component returned failure code: 0x80004005 (NS_ERROR_FAILURE) [nsISiteSecurityService.processHeader]"  nsresult: "0x80004005 (NS_ERROR_FAILURE)"  location: "JS frame :: /builds/slave/m-b34_21s-l64-periodicupdate-0/getHSTSPreloadList.js :: processStsHeader :: line 124"  data: no]
=======
lumi.do: [Exception... "Component returned failure code: 0x80004005 (NS_ERROR_FAILURE) [nsISiteSecurityService.processHeader]"  nsresult: "0x80004005 (NS_ERROR_FAILURE)"  location: "JS frame :: /builds/slave/m-b34_21-l64-periodicupdate-00/getHSTSPreloadList.js :: processStsHeader :: line 124"  data: no]
>>>>>>> 0429ef12
m.gparent.org: could not connect to host
mail.google.com: did not receive HSTS header (error ignored - included regardless)
manage.zenpayroll.com: [Exception... "Component returned failure code: 0x80004005 (NS_ERROR_FAILURE) [nsISiteSecurityService.processHeader]"  nsresult: "0x80004005 (NS_ERROR_FAILURE)"  location: "JS frame :: /builds/slave/m-b34_21s-l64-periodicupdate-0/getHSTSPreloadList.js :: processStsHeader :: line 124"  data: no]
market.android.com: did not receive HSTS header (error ignored - included regardless)
marshut.net: could not connect to host
matatall.com: could not connect to host
matteomarescotti.name: could not connect to host
mediacru.sh: could not connect to host
meinebo.it: could not connect to host
mobilethreat.net: could not connect to host
mobilethreatnetwork.net: could not connect to host
mqas.net: could not connect to host
my.alfresco.com: did not receive HSTS header
mydigipass.com: did not receive HSTS header
mykolab.com: did not receive HSTS header
myni.io: could not connect to host
neonisi.com: could not connect to host
netzpolitik.org: did not receive HSTS header
nexth.de: could not connect to host
nexth.net: could not connect to host
nexth.us: could not connect to host
ng-security.com: could not connect to host
noexpect.org: could not connect to host
npw.net: [Exception... "Component returned failure code: 0x80004005 (NS_ERROR_FAILURE) [nsISiteSecurityService.processHeader]"  nsresult: "0x80004005 (NS_ERROR_FAILURE)"  location: "JS frame :: /builds/slave/m-b34_21s-l64-periodicupdate-0/getHSTSPreloadList.js :: processStsHeader :: line 124"  data: no]
openshift.redhat.com: did not receive HSTS header
ottospora.nl: could not connect to host
partyvan.nl: could not connect to host
partyvan.se: could not connect to host
passwordbox.com: did not receive HSTS header
piratenlogin.de: could not connect to host
platform.lookout.com: could not connect to host
play.google.com: did not receive HSTS header (error ignored - included regardless)
pressfreedomfoundation.org: did not receive HSTS header
prodpad.com: did not receive HSTS header
promecon-gmbh.de: did not receive HSTS header
proximato.com: could not connect to host
pult.co: could not connect to host
rapidresearch.me: could not connect to host
redports.org: did not receive HSTS header
reserve-online.net: did not receive HSTS header
riseup.net: did not receive HSTS header
rme.li: did not receive HSTS header
roddis.net: did not receive HSTS header
sah3.net: could not connect to host
saturngames.co.uk: could not connect to host
script.google.com: did not receive HSTS header (error ignored - included regardless)
sdsl-speedtest.de: could not connect to host
security.google.com: did not receive HSTS header (error ignored - included regardless)
semenkovich.com: did not receive HSTS header
serverdensity.io: did not receive HSTS header
shops.neonisi.com: could not connect to host
siammedia.co: did not receive HSTS header
silentcircle.org: could not connect to host
simon.butcher.name: max-age too low: 2629743
sites.google.com: did not receive HSTS header (error ignored - included regardless)
smartlend.se: [Exception... "Component returned failure code: 0x80004005 (NS_ERROR_FAILURE) [nsISiteSecurityService.processHeader]"  nsresult: "0x80004005 (NS_ERROR_FAILURE)"  location: "JS frame :: /builds/slave/m-b34_21s-l64-periodicupdate-0/getHSTSPreloadList.js :: processStsHeader :: line 124"  data: no]
sol.io: could not connect to host
souyar.de: could not connect to host
souyar.net: could not connect to host
souyar.us: could not connect to host
spreadsheets.google.com: did not receive HSTS header (error ignored - included regardless)
square.com: did not receive HSTS header
ssl.google-analytics.com: did not receive HSTS header (error ignored - included regardless)
ssl.panoramio.com: did not receive HSTS header
stocktrade.de: could not connect to host
suite73.org: could not connect to host
sunshinepress.org: could not connect to host
surfeasy.com: did not receive HSTS header
sylaps.com: [Exception... "Component returned failure code: 0x80004005 (NS_ERROR_FAILURE) [nsISiteSecurityService.processHeader]"  nsresult: "0x80004005 (NS_ERROR_FAILURE)"  location: "JS frame :: /builds/slave/m-b34_21s-l64-periodicupdate-0/getHSTSPreloadList.js :: processStsHeader :: line 124"  data: no]
talk.google.com: could not connect to host
talk.google.com: could not connect to host (error ignored - included regardless)
talkgadget.google.com: did not receive HSTS header (error ignored - included regardless)
tektoria.de: did not receive HSTS header
tomfisher.eu: [Exception... "Component returned failure code: 0x80004005 (NS_ERROR_FAILURE) [nsISiteSecurityService.processHeader]"  nsresult: "0x80004005 (NS_ERROR_FAILURE)"  location: "JS frame :: /builds/slave/m-b34_21s-l64-periodicupdate-0/getHSTSPreloadList.js :: processStsHeader :: line 124"  data: no]
translate.googleapis.com: did not receive HSTS header (error ignored - included regardless)
uprotect.it: could not connect to host
vhost.co.id: could not connect to host
viennan.net: did not receive HSTS header
wallet.google.com: did not receive HSTS header (error ignored - included regardless)
webmail.mayfirst.org: did not receive HSTS header
wiz.biz: could not connect to host
www.apollo-auto.com: [Exception... "Component returned failure code: 0x80004005 (NS_ERROR_FAILURE) [nsISiteSecurityService.processHeader]"  nsresult: "0x80004005 (NS_ERROR_FAILURE)"  location: "JS frame :: /builds/slave/m-b34_21s-l64-periodicupdate-0/getHSTSPreloadList.js :: processStsHeader :: line 124"  data: no]
www.calyxinstitute.org: [Exception... "Component returned failure code: 0x80004005 (NS_ERROR_FAILURE) [nsISiteSecurityService.processHeader]"  nsresult: "0x80004005 (NS_ERROR_FAILURE)"  location: "JS frame :: /builds/slave/m-b34_21s-l64-periodicupdate-0/getHSTSPreloadList.js :: processStsHeader :: line 124"  data: no]
www.cueup.com: could not connect to host
www.developer.mydigipass.com: could not connect to host
www.elanex.biz: did not receive HSTS header
www.gmail.com: did not receive HSTS header (error ignored - included regardless)
www.googlemail.com: did not receive HSTS header (error ignored - included regardless)
www.greplin.com: could not connect to host
www.jitsi.org: did not receive HSTS header
www.logentries.com: did not receive HSTS header
www.moneybookers.com: did not receive HSTS header
www.neonisi.com: could not connect to host
www.paycheckrecords.com: max-age too low: 86400
www.rme.li: did not receive HSTS header
www.sandbox.mydigipass.com: could not connect to host
www.surfeasy.com: did not receive HSTS header
zoo24.de: could not connect to host<|MERGE_RESOLUTION|>--- conflicted
+++ resolved
@@ -1,15 +1,12 @@
 admin.google.com: did not receive HSTS header (error ignored - included regardless)
 adsfund.org: could not connect to host
 airbnb.com: did not receive HSTS header
-alpha.irccloud.com: could not connect to host
 api.mega.co.nz: could not connect to host
 api.recurly.com: did not receive HSTS header
 apis.google.com: did not receive HSTS header (error ignored - included regardless)
-apn-einstellungen.de: could not connect to host
 app.manilla.com: could not connect to host
 appengine.google.com: did not receive HSTS header (error ignored - included regardless)
 appseccalifornia.org: could not connect to host
-azabani.com: did not receive HSTS header
 azprep.us: could not connect to host
 barcodeberlin.com: did not receive HSTS header
 bassh.net: could not connect to host
@@ -18,6 +15,7 @@
 bigshinylock.minazo.net: could not connect to host
 blacklane.com: did not receive HSTS header
 blog.lookout.com: did not receive HSTS header
+brage.info: could not connect to host
 braintreepayments.com: did not receive HSTS header
 browserid.org: did not receive HSTS header
 business.medbank.com.mt: did not receive HSTS header
@@ -32,6 +30,8 @@
 chrome.google.com: did not receive HSTS header (error ignored - included regardless)
 code.google.com: did not receive HSTS header (error ignored - included regardless)
 codereview.chromium.org: did not receive HSTS header (error ignored - included regardless)
+comdurav.com: could not connect to host
+conformal.com: could not connect to host
 crate.io: did not receive HSTS header
 crbug.com: did not receive HSTS header
 crowdcurity.com: did not receive HSTS header
@@ -67,14 +67,11 @@
 greplin.com: could not connect to host
 groups.google.com: did not receive HSTS header (error ignored - included regardless)
 hackerone-user-content.com: could not connect to host
+hexony.com: did not receive HSTS header
 history.google.com: did not receive HSTS header (error ignored - included regardless)
 hoerbuecher-und-hoerspiele.de: did not receive HSTS header
-<<<<<<< HEAD
 honeytracks.com: [Exception... "Component returned failure code: 0x80004005 (NS_ERROR_FAILURE) [nsISiteSecurityService.processHeader]"  nsresult: "0x80004005 (NS_ERROR_FAILURE)"  location: "JS frame :: /builds/slave/m-b34_21s-l64-periodicupdate-0/getHSTSPreloadList.js :: processStsHeader :: line 124"  data: no]
 horseboners.xxx: did not receive HSTS header
-=======
-honeytracks.com: [Exception... "Component returned failure code: 0x80004005 (NS_ERROR_FAILURE) [nsISiteSecurityService.processHeader]"  nsresult: "0x80004005 (NS_ERROR_FAILURE)"  location: "JS frame :: /builds/slave/m-b34_21-l64-periodicupdate-00/getHSTSPreloadList.js :: processStsHeader :: line 124"  data: no]
->>>>>>> 0429ef12
 hostedtalkgadget.google.com: did not receive HSTS header (error ignored - included regardless)
 howrandom.org: could not connect to host
 iban.is: could not connect to host
@@ -94,13 +91,8 @@
 kitsta.com: could not connect to host
 kiwiirc.com: max-age too low: 5256000
 klaxn.com: could not connect to host
-<<<<<<< HEAD
 komandakovalchuk.com: [Exception... "Component returned failure code: 0x80004005 (NS_ERROR_FAILURE) [nsISiteSecurityService.processHeader]"  nsresult: "0x80004005 (NS_ERROR_FAILURE)"  location: "JS frame :: /builds/slave/m-b34_21s-l64-periodicupdate-0/getHSTSPreloadList.js :: processStsHeader :: line 124"  data: no]
 koop-bremen.de: [Exception... "Component returned failure code: 0x80004005 (NS_ERROR_FAILURE) [nsISiteSecurityService.processHeader]"  nsresult: "0x80004005 (NS_ERROR_FAILURE)"  location: "JS frame :: /builds/slave/m-b34_21s-l64-periodicupdate-0/getHSTSPreloadList.js :: processStsHeader :: line 124"  data: no]
-=======
-komandakovalchuk.com: [Exception... "Component returned failure code: 0x80004005 (NS_ERROR_FAILURE) [nsISiteSecurityService.processHeader]"  nsresult: "0x80004005 (NS_ERROR_FAILURE)"  location: "JS frame :: /builds/slave/m-b34_21-l64-periodicupdate-00/getHSTSPreloadList.js :: processStsHeader :: line 124"  data: no]
-koop-bremen.de: [Exception... "Component returned failure code: 0x80004005 (NS_ERROR_FAILURE) [nsISiteSecurityService.processHeader]"  nsresult: "0x80004005 (NS_ERROR_FAILURE)"  location: "JS frame :: /builds/slave/m-b34_21-l64-periodicupdate-00/getHSTSPreloadList.js :: processStsHeader :: line 124"  data: no]
->>>>>>> 0429ef12
 liberty.lavabit.com: could not connect to host
 library.linode.com: did not receive HSTS header
 lifeguard.aecom.com: max-age too low: 86400
@@ -108,11 +100,7 @@
 login.corp.google.com: max-age too low: 7776000 (error ignored - included regardless)
 logotype.se: did not receive HSTS header
 lukonet.com: did not receive HSTS header
-<<<<<<< HEAD
 lumi.do: [Exception... "Component returned failure code: 0x80004005 (NS_ERROR_FAILURE) [nsISiteSecurityService.processHeader]"  nsresult: "0x80004005 (NS_ERROR_FAILURE)"  location: "JS frame :: /builds/slave/m-b34_21s-l64-periodicupdate-0/getHSTSPreloadList.js :: processStsHeader :: line 124"  data: no]
-=======
-lumi.do: [Exception... "Component returned failure code: 0x80004005 (NS_ERROR_FAILURE) [nsISiteSecurityService.processHeader]"  nsresult: "0x80004005 (NS_ERROR_FAILURE)"  location: "JS frame :: /builds/slave/m-b34_21-l64-periodicupdate-00/getHSTSPreloadList.js :: processStsHeader :: line 124"  data: no]
->>>>>>> 0429ef12
 m.gparent.org: could not connect to host
 mail.google.com: did not receive HSTS header (error ignored - included regardless)
 manage.zenpayroll.com: [Exception... "Component returned failure code: 0x80004005 (NS_ERROR_FAILURE) [nsISiteSecurityService.processHeader]"  nsresult: "0x80004005 (NS_ERROR_FAILURE)"  location: "JS frame :: /builds/slave/m-b34_21s-l64-periodicupdate-0/getHSTSPreloadList.js :: processStsHeader :: line 124"  data: no]
@@ -139,9 +127,9 @@
 npw.net: [Exception... "Component returned failure code: 0x80004005 (NS_ERROR_FAILURE) [nsISiteSecurityService.processHeader]"  nsresult: "0x80004005 (NS_ERROR_FAILURE)"  location: "JS frame :: /builds/slave/m-b34_21s-l64-periodicupdate-0/getHSTSPreloadList.js :: processStsHeader :: line 124"  data: no]
 openshift.redhat.com: did not receive HSTS header
 ottospora.nl: could not connect to host
-partyvan.nl: could not connect to host
 partyvan.se: could not connect to host
 passwordbox.com: did not receive HSTS header
+pierre-schmitz.com: did not receive HSTS header
 piratenlogin.de: could not connect to host
 platform.lookout.com: could not connect to host
 play.google.com: did not receive HSTS header (error ignored - included regardless)
@@ -151,6 +139,7 @@
 proximato.com: could not connect to host
 pult.co: could not connect to host
 rapidresearch.me: could not connect to host
+ravchat.com: did not receive HSTS header
 redports.org: did not receive HSTS header
 reserve-online.net: did not receive HSTS header
 riseup.net: did not receive HSTS header
@@ -179,6 +168,7 @@
 ssl.panoramio.com: did not receive HSTS header
 stocktrade.de: could not connect to host
 suite73.org: could not connect to host
+sunjaydhama.com: did not receive HSTS header
 sunshinepress.org: could not connect to host
 surfeasy.com: did not receive HSTS header
 sylaps.com: [Exception... "Component returned failure code: 0x80004005 (NS_ERROR_FAILURE) [nsISiteSecurityService.processHeader]"  nsresult: "0x80004005 (NS_ERROR_FAILURE)"  location: "JS frame :: /builds/slave/m-b34_21s-l64-periodicupdate-0/getHSTSPreloadList.js :: processStsHeader :: line 124"  data: no]
@@ -188,9 +178,11 @@
 tektoria.de: did not receive HSTS header
 tomfisher.eu: [Exception... "Component returned failure code: 0x80004005 (NS_ERROR_FAILURE) [nsISiteSecurityService.processHeader]"  nsresult: "0x80004005 (NS_ERROR_FAILURE)"  location: "JS frame :: /builds/slave/m-b34_21s-l64-periodicupdate-0/getHSTSPreloadList.js :: processStsHeader :: line 124"  data: no]
 translate.googleapis.com: did not receive HSTS header (error ignored - included regardless)
+unterfrankenclan.de: could not connect to host
 uprotect.it: could not connect to host
 vhost.co.id: could not connect to host
 viennan.net: did not receive HSTS header
+vocaloid.my: could not connect to host
 wallet.google.com: did not receive HSTS header (error ignored - included regardless)
 webmail.mayfirst.org: did not receive HSTS header
 wiz.biz: could not connect to host
