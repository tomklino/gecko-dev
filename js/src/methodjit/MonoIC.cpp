--- conflicted
+++ resolved
@@ -670,17 +670,8 @@
         DataLabelPtr inlined;
         if (ic.frameSize.isStatic()) {
             masm.move(Imm32(ic.frameSize.staticArgc()), Registers::ArgReg1);
-<<<<<<< HEAD
             masm.fallibleVMCall(cx->typeInferenceEnabled(),
                                 compilePtr, f.regs.pc, &inlined, ic.frameSize.staticLocalSlots());
-=======
-            /*
-             * CompileFunction doesn't use 'sp', so we could leave it
-             * uninitialized. However, it does wind up calling tryBumpLimit
-             * wanting to assert about regs.sp, so set regs.sp = fp->slots().
-             */
-            masm.fallibleVMCall(compilePtr, script->code, 0);
->>>>>>> eb505d30
         } else {
             masm.load32(FrameAddress(offsetof(VMFrame, u.call.dynamicArgc)), Registers::ArgReg1);
             masm.fallibleVMCall(cx->typeInferenceEnabled(),
@@ -826,13 +817,8 @@
          */
         CallArgs args;
         if (ic.frameSize.isStatic()) {
-<<<<<<< HEAD
             JS_ASSERT(f.regs.sp - f.fp()->slots() == (int)ic.frameSize.staticLocalSlots());
-            vp = f.regs.sp - (2 + ic.frameSize.staticArgc());
-=======
-            JS_ASSERT(f.regs.sp - f.regs.fp()->slots() == (int)ic.frameSize.staticLocalSlots());
             args = CallArgsFromSp(ic.frameSize.staticArgc(), f.regs.sp);
->>>>>>> eb505d30
         } else {
             JS_ASSERT(!f.regs.inlined());
             JS_ASSERT(*f.regs.pc == JSOP_FUNAPPLY && GET_ARGC(f.regs.pc) == 2);
@@ -852,16 +838,12 @@
         if (callingNew)
             args.thisv().setMagicWithObjectOrNullPayload(NULL);
 
-<<<<<<< HEAD
         RecompilationMonitor monitor(cx);
 
-        if (!CallJSNative(cx, fun->u.n.native, ic.frameSize.getArgc(f), vp))
-=======
         if (!CallJSNative(cx, fun->u.n.native, args))
->>>>>>> eb505d30
             THROWV(true);
 
-        f.script()->types.monitor(f.cx, f.pc(), vp[0]);
+        f.script()->types.monitor(f.cx, f.pc(), args.rval());
 
         /* Don't touch the IC if the call triggered a recompilation. */
         if (monitor.recompiled())
@@ -949,21 +931,13 @@
 #else
         RegisterID vpReg = Registers::ArgReg2;
 #endif
-        uint32 vpOffset = (uint32) ((char *) vp - (char *) f.fp());
+        uint32 vpOffset = (uint32) ((char *) args.base() - (char *) f.fp());
         masm.addPtr(Imm32(vpOffset), JSFrameReg, vpReg);
 
         /* Compute argc. */
         MaybeRegisterID argcReg;
-<<<<<<< HEAD
         if (!ic.frameSize.isStatic()) {
             argcReg = tempRegs.takeAnyReg().reg();
-=======
-        if (ic.frameSize.isStatic()) {
-            uint32 vpOffset = sizeof(StackFrame) + (args.base() - f.regs.fp()->slots()) * sizeof(Value);
-            masm.addPtr(Imm32(vpOffset), JSFrameReg, vpReg);
-        } else {
-            argcReg = tempRegs.takeAnyReg();
->>>>>>> eb505d30
             masm.load32(FrameAddress(offsetof(VMFrame, u.call.dynamicArgc)), argcReg.reg());
         }
 
