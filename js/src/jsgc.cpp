/* -*- Mode: C++; tab-width: 8; indent-tabs-mode: nil; c-basic-offset: 4 -*-
 * vim: set ts=8 sw=4 et tw=78:
 *
 * This Source Code Form is subject to the terms of the Mozilla Public
 * License, v. 2.0. If a copy of the MPL was not distributed with this
 * file, You can obtain one at http://mozilla.org/MPL/2.0/. */

/* JS Mark-and-Sweep Garbage Collector. */

#include "mozilla/Attributes.h"
#include "mozilla/Util.h"

/*
 * This code implements a mark-and-sweep garbage collector. The mark phase is
 * incremental. Most sweeping is done on a background thread. A GC is divided
 * into slices as follows:
 *
 * Slice 1: Roots pushed onto the mark stack. The mark stack is processed by
 * popping an element, marking it, and pushing its children.
 *   ... JS code runs ...
 * Slice 2: More mark stack processing.
 *   ... JS code runs ...
 * Slice n-1: More mark stack processing.
 *   ... JS code runs ...
 * Slice n: Mark stack is completely drained. Some sweeping is done.
 *   ... JS code runs, remaining sweeping done on background thread ...
 *
 * When background sweeping finishes the GC is complete.
 *
 * Incremental GC requires close collaboration with the mutator (i.e., JS code):
 *
 * 1. During an incremental GC, if a memory location (except a root) is written
 * to, then the value it previously held must be marked. Write barriers ensure
 * this.
 * 2. Any object that is allocated during incremental GC must start out marked.
 * 3. Roots are special memory locations that don't need write
 * barriers. However, they must be marked in the first slice. Roots are things
 * like the C stack and the VM stack, since it would be too expensive to put
 * barriers on them.
 */

#include <math.h>
#include <string.h>     /* for memset used when DEBUG */

#include "jstypes.h"
#include "jsutil.h"
#include "jsclist.h"
#include "jsprf.h"
#include "jsapi.h"
#include "jsatom.h"
#include "jscompartment.h"
#include "jscrashreport.h"
#include "jscrashformat.h"
#include "jscntxt.h"
#include "jsversion.h"
#include "jsdbgapi.h"
#include "jsexn.h"
#include "jsfun.h"
#include "jsgc.h"
#include "jsinterp.h"
#include "jsiter.h"
#include "jslock.h"
#include "jsnum.h"
#include "jsobj.h"
#include "jsprobes.h"
#include "jsproxy.h"
#include "jsscope.h"
#include "jsscript.h"
#include "jswatchpoint.h"
#include "jsweakmap.h"
#if JS_HAS_XML_SUPPORT
#include "jsxml.h"
#endif

#include "builtin/MapObject.h"
#include "frontend/Parser.h"
#include "gc/Marking.h"
#include "gc/Memory.h"
#include "methodjit/MethodJIT.h"
#include "vm/Debugger.h"
#include "vm/String.h"
#include "ion/IonCode.h"
#ifdef JS_ION
# include "ion/IonMacroAssembler.h"
#endif
#include "ion/IonFrameIterator.h"

#include "jsinterpinlines.h"
#include "jsobjinlines.h"

#include "vm/ScopeObject-inl.h"
#include "vm/String-inl.h"

#ifdef MOZ_VALGRIND
# define JS_VALGRIND
#endif
#ifdef JS_VALGRIND
# include <valgrind/memcheck.h>
#endif

#ifdef XP_WIN
# include "jswin.h"
#else
# include <unistd.h>
#endif

#if JS_TRACE_LOGGING
#include "TraceLogging.h"
#endif

using namespace mozilla;
using namespace js;
using namespace js::gc;

namespace js {
namespace gc {

/*
 * Lower limit after which we limit the heap growth
 */
const size_t GC_ALLOCATION_THRESHOLD = 30 * 1024 * 1024;

/* Perform a Full GC every 20 seconds if MaybeGC is called */
static const uint64_t GC_IDLE_FULL_SPAN = 20 * 1000 * 1000;

/* Increase the IGC marking slice time if we are in highFrequencyGC mode. */
const int IGC_MARK_SLICE_MULTIPLIER = 2;

#ifdef JS_GC_ZEAL
static void
StartVerifyPreBarriers(JSRuntime *rt);

static void
EndVerifyPreBarriers(JSRuntime *rt);

static void
StartVerifyPostBarriers(JSRuntime *rt);

static void
EndVerifyPostBarriers(JSRuntime *rt);

void
FinishVerifier(JSRuntime *rt);
#endif

/* This array should be const, but that doesn't link right under GCC. */
AllocKind slotsToThingKind[] = {
    /* 0 */  FINALIZE_OBJECT0,  FINALIZE_OBJECT2,  FINALIZE_OBJECT2,  FINALIZE_OBJECT4,
    /* 4 */  FINALIZE_OBJECT4,  FINALIZE_OBJECT8,  FINALIZE_OBJECT8,  FINALIZE_OBJECT8,
    /* 8 */  FINALIZE_OBJECT8,  FINALIZE_OBJECT12, FINALIZE_OBJECT12, FINALIZE_OBJECT12,
    /* 12 */ FINALIZE_OBJECT12, FINALIZE_OBJECT16, FINALIZE_OBJECT16, FINALIZE_OBJECT16,
    /* 16 */ FINALIZE_OBJECT16
};

JS_STATIC_ASSERT(JS_ARRAY_LENGTH(slotsToThingKind) == SLOTS_TO_THING_KIND_LIMIT);

const uint32_t Arena::ThingSizes[] = {
    sizeof(JSObject),           /* FINALIZE_OBJECT0             */
    sizeof(JSObject),           /* FINALIZE_OBJECT0_BACKGROUND  */
    sizeof(JSObject_Slots2),    /* FINALIZE_OBJECT2             */
    sizeof(JSObject_Slots2),    /* FINALIZE_OBJECT2_BACKGROUND  */
    sizeof(JSObject_Slots4),    /* FINALIZE_OBJECT4             */
    sizeof(JSObject_Slots4),    /* FINALIZE_OBJECT4_BACKGROUND  */
    sizeof(JSObject_Slots8),    /* FINALIZE_OBJECT8             */
    sizeof(JSObject_Slots8),    /* FINALIZE_OBJECT8_BACKGROUND  */
    sizeof(JSObject_Slots12),   /* FINALIZE_OBJECT12            */
    sizeof(JSObject_Slots12),   /* FINALIZE_OBJECT12_BACKGROUND */
    sizeof(JSObject_Slots16),   /* FINALIZE_OBJECT16            */
    sizeof(JSObject_Slots16),   /* FINALIZE_OBJECT16_BACKGROUND */
    sizeof(JSScript),           /* FINALIZE_SCRIPT              */
    sizeof(Shape),              /* FINALIZE_SHAPE               */
    sizeof(BaseShape),          /* FINALIZE_BASE_SHAPE          */
    sizeof(types::TypeObject),  /* FINALIZE_TYPE_OBJECT         */
#if JS_HAS_XML_SUPPORT
    sizeof(JSXML),              /* FINALIZE_XML                 */
#endif
    sizeof(JSShortString),      /* FINALIZE_SHORT_STRING        */
    sizeof(JSString),           /* FINALIZE_STRING              */
    sizeof(JSExternalString),   /* FINALIZE_EXTERNAL_STRING     */
    sizeof(ion::IonCode),       /* FINALIZE_IONCODE             */
};

#define OFFSET(type) uint32_t(sizeof(ArenaHeader) + (ArenaSize - sizeof(ArenaHeader)) % sizeof(type))

const uint32_t Arena::FirstThingOffsets[] = {
    OFFSET(JSObject),           /* FINALIZE_OBJECT0             */
    OFFSET(JSObject),           /* FINALIZE_OBJECT0_BACKGROUND  */
    OFFSET(JSObject_Slots2),    /* FINALIZE_OBJECT2             */
    OFFSET(JSObject_Slots2),    /* FINALIZE_OBJECT2_BACKGROUND  */
    OFFSET(JSObject_Slots4),    /* FINALIZE_OBJECT4             */
    OFFSET(JSObject_Slots4),    /* FINALIZE_OBJECT4_BACKGROUND  */
    OFFSET(JSObject_Slots8),    /* FINALIZE_OBJECT8             */
    OFFSET(JSObject_Slots8),    /* FINALIZE_OBJECT8_BACKGROUND  */
    OFFSET(JSObject_Slots12),   /* FINALIZE_OBJECT12            */
    OFFSET(JSObject_Slots12),   /* FINALIZE_OBJECT12_BACKGROUND */
    OFFSET(JSObject_Slots16),   /* FINALIZE_OBJECT16            */
    OFFSET(JSObject_Slots16),   /* FINALIZE_OBJECT16_BACKGROUND */
    OFFSET(JSScript),           /* FINALIZE_SCRIPT              */
    OFFSET(Shape),              /* FINALIZE_SHAPE               */
    OFFSET(BaseShape),          /* FINALIZE_BASE_SHAPE          */
    OFFSET(types::TypeObject),  /* FINALIZE_TYPE_OBJECT         */
#if JS_HAS_XML_SUPPORT
    OFFSET(JSXML),              /* FINALIZE_XML                 */
#endif
    OFFSET(JSShortString),      /* FINALIZE_SHORT_STRING        */
    OFFSET(JSString),           /* FINALIZE_STRING              */
    OFFSET(JSExternalString),   /* FINALIZE_EXTERNAL_STRING     */
    OFFSET(ion::IonCode),       /* FINALIZE_IONCODE             */
};

#undef OFFSET

/*
 * Finalization order for incrementally swept things.
 */

static const AllocKind FinalizePhaseShapes[] = {
    FINALIZE_SHAPE,
    FINALIZE_BASE_SHAPE,
    FINALIZE_TYPE_OBJECT
};

static const AllocKind* FinalizePhases[] = {
    FinalizePhaseShapes
};
static const int FinalizePhaseCount = sizeof(FinalizePhases) / sizeof(AllocKind*);

static const int FinalizePhaseLength[] = {
    sizeof(FinalizePhaseShapes) / sizeof(AllocKind)
};

static const gcstats::Phase FinalizePhaseStatsPhase[] = {
    gcstats::PHASE_SWEEP_SHAPE
};

#ifdef DEBUG
void
ArenaHeader::checkSynchronizedWithFreeList() const
{
    /*
     * Do not allow to access the free list when its real head is still stored
     * in FreeLists and is not synchronized with this one.
     */
    JS_ASSERT(allocated());

    /*
     * We can be called from the background finalization thread when the free
     * list in the compartment can mutate at any moment. We cannot do any
     * checks in this case.
     */
    if (!compartment->rt->isHeapBusy())
        return;

    FreeSpan firstSpan = FreeSpan::decodeOffsets(arenaAddress(), firstFreeSpanOffsets);
    if (firstSpan.isEmpty())
        return;
    const FreeSpan *list = compartment->arenas.getFreeList(getAllocKind());
    if (list->isEmpty() || firstSpan.arenaAddress() != list->arenaAddress())
        return;

    /*
     * Here this arena has free things, FreeList::lists[thingKind] is not
     * empty and also points to this arena. Thus they must the same.
     */
    JS_ASSERT(firstSpan.isSameNonEmptySpan(list));
}
#endif

/* static */ void
Arena::staticAsserts()
{
    JS_STATIC_ASSERT(sizeof(Arena) == ArenaSize);
    JS_STATIC_ASSERT(JS_ARRAY_LENGTH(ThingSizes) == FINALIZE_LIMIT);
    JS_STATIC_ASSERT(JS_ARRAY_LENGTH(FirstThingOffsets) == FINALIZE_LIMIT);
}

template<typename T>
inline bool
Arena::finalize(FreeOp *fop, AllocKind thingKind, size_t thingSize)
{
    /* Enforce requirements on size of T. */
    JS_ASSERT(thingSize % Cell::CellSize == 0);
    JS_ASSERT(thingSize <= 255);

    JS_ASSERT(aheader.allocated());
    JS_ASSERT(thingKind == aheader.getAllocKind());
    JS_ASSERT(thingSize == aheader.getThingSize());
    JS_ASSERT(!aheader.hasDelayedMarking);
    JS_ASSERT(!aheader.markOverflow);
    JS_ASSERT(!aheader.allocatedDuringIncremental);

    uintptr_t thing = thingsStart(thingKind);
    uintptr_t lastByte = thingsEnd() - 1;

    FreeSpan nextFree(aheader.getFirstFreeSpan());
    nextFree.checkSpan();

    FreeSpan newListHead;
    FreeSpan *newListTail = &newListHead;
    uintptr_t newFreeSpanStart = 0;
    bool allClear = true;
    DebugOnly<size_t> nmarked = 0;
    for (;; thing += thingSize) {
        JS_ASSERT(thing <= lastByte + 1);
        if (thing == nextFree.first) {
            JS_ASSERT(nextFree.last <= lastByte);
            if (nextFree.last == lastByte)
                break;
            JS_ASSERT(Arena::isAligned(nextFree.last, thingSize));
            if (!newFreeSpanStart)
                newFreeSpanStart = thing;
            thing = nextFree.last;
            nextFree = *nextFree.nextSpan();
            nextFree.checkSpan();
        } else {
            T *t = reinterpret_cast<T *>(thing);
            if (t->isMarked()) {
                allClear = false;
                nmarked++;
                if (newFreeSpanStart) {
                    JS_ASSERT(thing >= thingsStart(thingKind) + thingSize);
                    newListTail->first = newFreeSpanStart;
                    newListTail->last = thing - thingSize;
                    newListTail = newListTail->nextSpanUnchecked(thingSize);
                    newFreeSpanStart = 0;
                }
            } else {
                if (!newFreeSpanStart)
                    newFreeSpanStart = thing;
                t->finalize(fop);
                JS_POISON(t, JS_FREE_PATTERN, thingSize);
            }
        }
    }

    if (allClear) {
        JS_ASSERT(newListTail == &newListHead);
        JS_ASSERT(newFreeSpanStart == thingsStart(thingKind));
        return true;
    }

    newListTail->first = newFreeSpanStart ? newFreeSpanStart : nextFree.first;
    JS_ASSERT(Arena::isAligned(newListTail->first, thingSize));
    newListTail->last = lastByte;

#ifdef DEBUG
    size_t nfree = 0;
    for (const FreeSpan *span = &newListHead; span != newListTail; span = span->nextSpan()) {
        span->checkSpan();
        JS_ASSERT(Arena::isAligned(span->first, thingSize));
        JS_ASSERT(Arena::isAligned(span->last, thingSize));
        nfree += (span->last - span->first) / thingSize + 1;
        JS_ASSERT(nfree + nmarked <= thingsPerArena(thingSize));
    }
    nfree += (newListTail->last + 1 - newListTail->first) / thingSize;
    JS_ASSERT(nfree + nmarked == thingsPerArena(thingSize));
#endif
    aheader.setFirstFreeSpan(&newListHead);

    return false;
}

/*
 * Insert an arena into the list in appropriate position and update the cursor
 * to ensure that any arena before the cursor is full.
 */
void ArenaList::insert(ArenaHeader *a)
{
    JS_ASSERT(a);
    JS_ASSERT_IF(!head, cursor == &head);
    a->next = *cursor;
    *cursor = a;
    if (!a->hasFreeThings())
        cursor = &a->next;
}

template<typename T>
inline bool
FinalizeTypedArenas(FreeOp *fop,
                    ArenaHeader **src,
                    ArenaList &dest,
                    AllocKind thingKind,
                    SliceBudget &budget)
{
    /*
     * Finalize arenas from src list, releasing empty arenas and inserting the
     * others into dest in an appropriate position.
     */

    size_t thingSize = Arena::thingSize(thingKind);

    while (ArenaHeader *aheader = *src) {
        *src = aheader->next;
        bool allClear = aheader->getArena()->finalize<T>(fop, thingKind, thingSize);
        if (allClear)
            aheader->chunk()->releaseArena(aheader);
        else
            dest.insert(aheader);
        budget.step(Arena::thingsPerArena(thingSize));
        if (budget.isOverBudget())
            return false;
    }

    return true;
}

/*
 * Finalize the list. On return al->cursor points to the first non-empty arena
 * after the al->head.
 */
static bool
FinalizeArenas(FreeOp *fop,
               ArenaHeader **src,
               ArenaList &dest,
               AllocKind thingKind,
               SliceBudget &budget)
{
    switch(thingKind) {
      case FINALIZE_OBJECT0:
      case FINALIZE_OBJECT0_BACKGROUND:
      case FINALIZE_OBJECT2:
      case FINALIZE_OBJECT2_BACKGROUND:
      case FINALIZE_OBJECT4:
      case FINALIZE_OBJECT4_BACKGROUND:
      case FINALIZE_OBJECT8:
      case FINALIZE_OBJECT8_BACKGROUND:
      case FINALIZE_OBJECT12:
      case FINALIZE_OBJECT12_BACKGROUND:
      case FINALIZE_OBJECT16:
      case FINALIZE_OBJECT16_BACKGROUND:
        return FinalizeTypedArenas<JSObject>(fop, src, dest, thingKind, budget);
      case FINALIZE_SCRIPT:
        return FinalizeTypedArenas<JSScript>(fop, src, dest, thingKind, budget);
      case FINALIZE_SHAPE:
        return FinalizeTypedArenas<Shape>(fop, src, dest, thingKind, budget);
      case FINALIZE_BASE_SHAPE:
        return FinalizeTypedArenas<BaseShape>(fop, src, dest, thingKind, budget);
      case FINALIZE_TYPE_OBJECT:
        return FinalizeTypedArenas<types::TypeObject>(fop, src, dest, thingKind, budget);
#if JS_HAS_XML_SUPPORT
      case FINALIZE_XML:
        return FinalizeTypedArenas<JSXML>(fop, src, dest, thingKind, budget);
#endif
      case FINALIZE_STRING:
        return FinalizeTypedArenas<JSString>(fop, src, dest, thingKind, budget);
      case FINALIZE_SHORT_STRING:
        return FinalizeTypedArenas<JSShortString>(fop, src, dest, thingKind, budget);
      case FINALIZE_EXTERNAL_STRING:
        return FinalizeTypedArenas<JSExternalString>(fop, src, dest, thingKind, budget);
      case FINALIZE_IONCODE:
#ifdef JS_ION
        return FinalizeTypedArenas<ion::IonCode>(fop, src, dest, thingKind, budget);
#endif
      default:
        JS_NOT_REACHED("Invalid alloc kind");
        return true;
    }
}

static inline Chunk *
AllocChunk() {
    return static_cast<Chunk *>(MapAlignedPages(ChunkSize, ChunkSize));
}

static inline void
FreeChunk(Chunk *p) {
    UnmapPages(static_cast<void *>(p), ChunkSize);
}

inline bool
ChunkPool::wantBackgroundAllocation(JSRuntime *rt) const
{
    /*
     * To minimize memory waste we do not want to run the background chunk
     * allocation if we have empty chunks or when the runtime needs just few
     * of them.
     */
    return rt->gcHelperThread.canBackgroundAllocate() &&
           emptyCount == 0 &&
           rt->gcChunkSet.count() >= 4;
}

/* Must be called with the GC lock taken. */
inline Chunk *
ChunkPool::get(JSRuntime *rt)
{
    JS_ASSERT(this == &rt->gcChunkPool);

    Chunk *chunk = emptyChunkListHead;
    if (chunk) {
        JS_ASSERT(emptyCount);
        emptyChunkListHead = chunk->info.next;
        --emptyCount;
    } else {
        JS_ASSERT(!emptyCount);
        chunk = Chunk::allocate(rt);
        if (!chunk)
            return NULL;
        JS_ASSERT(chunk->info.numArenasFreeCommitted == ArenasPerChunk);
        rt->gcNumArenasFreeCommitted += ArenasPerChunk;
    }
    JS_ASSERT(chunk->unused());
    JS_ASSERT(!rt->gcChunkSet.has(chunk));

    if (wantBackgroundAllocation(rt))
        rt->gcHelperThread.startBackgroundAllocationIfIdle();

    return chunk;
}

/* Must be called either during the GC or with the GC lock taken. */
inline void
ChunkPool::put(Chunk *chunk)
{
    chunk->info.age = 0;
    chunk->info.next = emptyChunkListHead;
    emptyChunkListHead = chunk;
    emptyCount++;
}

/* Must be called either during the GC or with the GC lock taken. */
Chunk *
ChunkPool::expire(JSRuntime *rt, bool releaseAll)
{
    JS_ASSERT(this == &rt->gcChunkPool);

    /*
     * Return old empty chunks to the system while preserving the order of
     * other chunks in the list. This way, if the GC runs several times
     * without emptying the list, the older chunks will stay at the tail
     * and are more likely to reach the max age.
     */
    Chunk *freeList = NULL;
    for (Chunk **chunkp = &emptyChunkListHead; *chunkp; ) {
        JS_ASSERT(emptyCount);
        Chunk *chunk = *chunkp;
        JS_ASSERT(chunk->unused());
        JS_ASSERT(!rt->gcChunkSet.has(chunk));
        JS_ASSERT(chunk->info.age <= MAX_EMPTY_CHUNK_AGE);
        if (releaseAll || chunk->info.age == MAX_EMPTY_CHUNK_AGE) {
            *chunkp = chunk->info.next;
            --emptyCount;
            chunk->prepareToBeFreed(rt);
            chunk->info.next = freeList;
            freeList = chunk;
        } else {
            /* Keep the chunk but increase its age. */
            ++chunk->info.age;
            chunkp = &chunk->info.next;
        }
    }
    JS_ASSERT_IF(releaseAll, !emptyCount);
    return freeList;
}

static void
FreeChunkList(Chunk *chunkListHead)
{
    while (Chunk *chunk = chunkListHead) {
        JS_ASSERT(!chunk->info.numArenasFreeCommitted);
        chunkListHead = chunk->info.next;
        FreeChunk(chunk);
    }
}

void
ChunkPool::expireAndFree(JSRuntime *rt, bool releaseAll)
{
    FreeChunkList(expire(rt, releaseAll));
}

/* static */ Chunk *
Chunk::allocate(JSRuntime *rt)
{
    Chunk *chunk = static_cast<Chunk *>(AllocChunk());

#ifdef JSGC_ROOT_ANALYSIS
    // Our poison pointers are not guaranteed to be invalid on 64-bit
    // architectures, and often are valid. We can't just reserve the full
    // poison range, because it might already have been taken up by something
    // else (shared library, previous allocation). So we'll just loop and
    // discard poison pointers until we get something valid.
    //
    // This leaks all of these poisoned pointers. It would be better if they
    // were marked as uncommitted, but it's a little complicated to avoid
    // clobbering pre-existing unrelated mappings.
    while (IsPoisonedPtr(chunk))
        chunk = static_cast<Chunk *>(AllocChunk());
#endif

    if (!chunk)
        return NULL;
    chunk->init();
    rt->gcStats.count(gcstats::STAT_NEW_CHUNK);
    return chunk;
}

/* Must be called with the GC lock taken. */
/* static */ inline void
Chunk::release(JSRuntime *rt, Chunk *chunk)
{
    JS_ASSERT(chunk);
    chunk->prepareToBeFreed(rt);
    FreeChunk(chunk);
}

inline void
Chunk::prepareToBeFreed(JSRuntime *rt)
{
    JS_ASSERT(rt->gcNumArenasFreeCommitted >= info.numArenasFreeCommitted);
    rt->gcNumArenasFreeCommitted -= info.numArenasFreeCommitted;
    rt->gcStats.count(gcstats::STAT_DESTROY_CHUNK);

#ifdef DEBUG
    /*
     * Let FreeChunkList detect a missing prepareToBeFreed call before it
     * frees chunk.
     */
    info.numArenasFreeCommitted = 0;
#endif
}

void
Chunk::init()
{
    JS_POISON(this, JS_FREE_PATTERN, ChunkSize);

    /*
     * We clear the bitmap to guard against xpc_IsGrayGCThing being called on
     * uninitialized data, which would happen before the first GC cycle.
     */
    bitmap.clear();

    /* Initialize the arena tracking bitmap. */
    decommittedArenas.clear(false);

    /* Initialize the chunk info. */
    info.freeArenasHead = &arenas[0].aheader;
    info.lastDecommittedArenaOffset = 0;
    info.numArenasFree = ArenasPerChunk;
    info.numArenasFreeCommitted = ArenasPerChunk;
    info.age = 0;

    /* Initialize the arena header state. */
    for (unsigned i = 0; i < ArenasPerChunk; i++) {
        arenas[i].aheader.setAsNotAllocated();
        arenas[i].aheader.next = (i + 1 < ArenasPerChunk)
                                 ? &arenas[i + 1].aheader
                                 : NULL;
    }

    /* The rest of info fields are initialized in PickChunk. */
}

inline Chunk **
GetAvailableChunkList(JSCompartment *comp)
{
    JSRuntime *rt = comp->rt;
    return comp->isSystemCompartment
           ? &rt->gcSystemAvailableChunkListHead
           : &rt->gcUserAvailableChunkListHead;
}

inline void
Chunk::addToAvailableList(JSCompartment *comp)
{
    insertToAvailableList(GetAvailableChunkList(comp));
}

inline void
Chunk::insertToAvailableList(Chunk **insertPoint)
{
    JS_ASSERT(hasAvailableArenas());
    JS_ASSERT(!info.prevp);
    JS_ASSERT(!info.next);
    info.prevp = insertPoint;
    Chunk *insertBefore = *insertPoint;
    if (insertBefore) {
        JS_ASSERT(insertBefore->info.prevp == insertPoint);
        insertBefore->info.prevp = &info.next;
    }
    info.next = insertBefore;
    *insertPoint = this;
}

inline void
Chunk::removeFromAvailableList()
{
    JS_ASSERT(info.prevp);
    *info.prevp = info.next;
    if (info.next) {
        JS_ASSERT(info.next->info.prevp == &info.next);
        info.next->info.prevp = info.prevp;
    }
    info.prevp = NULL;
    info.next = NULL;
}

/*
 * Search for and return the next decommitted Arena. Our goal is to keep
 * lastDecommittedArenaOffset "close" to a free arena. We do this by setting
 * it to the most recently freed arena when we free, and forcing it to
 * the last alloc + 1 when we allocate.
 */
uint32_t
Chunk::findDecommittedArenaOffset()
{
    /* Note: lastFreeArenaOffset can be past the end of the list. */
    for (unsigned i = info.lastDecommittedArenaOffset; i < ArenasPerChunk; i++)
        if (decommittedArenas.get(i))
            return i;
    for (unsigned i = 0; i < info.lastDecommittedArenaOffset; i++)
        if (decommittedArenas.get(i))
            return i;
    JS_NOT_REACHED("No decommitted arenas found.");
    return -1;
}

ArenaHeader *
Chunk::fetchNextDecommittedArena()
{
    JS_ASSERT(info.numArenasFreeCommitted == 0);
    JS_ASSERT(info.numArenasFree > 0);

    unsigned offset = findDecommittedArenaOffset();
    info.lastDecommittedArenaOffset = offset + 1;
    --info.numArenasFree;
    decommittedArenas.unset(offset);

    Arena *arena = &arenas[offset];
    MarkPagesInUse(arena, ArenaSize);
    arena->aheader.setAsNotAllocated();

    return &arena->aheader;
}

inline ArenaHeader *
Chunk::fetchNextFreeArena(JSRuntime *rt)
{
    JS_ASSERT(info.numArenasFreeCommitted > 0);
    JS_ASSERT(info.numArenasFreeCommitted <= info.numArenasFree);
    JS_ASSERT(info.numArenasFreeCommitted <= rt->gcNumArenasFreeCommitted);

    ArenaHeader *aheader = info.freeArenasHead;
    info.freeArenasHead = aheader->next;
    --info.numArenasFreeCommitted;
    --info.numArenasFree;
    --rt->gcNumArenasFreeCommitted;

    return aheader;
}

ArenaHeader *
Chunk::allocateArena(JSCompartment *comp, AllocKind thingKind)
{
    JS_ASSERT(hasAvailableArenas());

    JSRuntime *rt = comp->rt;
    JS_ASSERT(rt->gcBytes <= rt->gcMaxBytes);
    if (rt->gcMaxBytes - rt->gcBytes < ArenaSize)
        return NULL;

    ArenaHeader *aheader = JS_LIKELY(info.numArenasFreeCommitted > 0)
                           ? fetchNextFreeArena(rt)
                           : fetchNextDecommittedArena();
    aheader->init(comp, thingKind);
    if (JS_UNLIKELY(!hasAvailableArenas()))
        removeFromAvailableList();

    Probes::resizeHeap(comp, rt->gcBytes, rt->gcBytes + ArenaSize);
    rt->gcBytes += ArenaSize;
    comp->gcBytes += ArenaSize;
    if (comp->gcBytes >= comp->gcTriggerBytes)
        TriggerCompartmentGC(comp, gcreason::ALLOC_TRIGGER);

    return aheader;
}

inline void
Chunk::addArenaToFreeList(JSRuntime *rt, ArenaHeader *aheader)
{
    JS_ASSERT(!aheader->allocated());
    aheader->next = info.freeArenasHead;
    info.freeArenasHead = aheader;
    ++info.numArenasFreeCommitted;
    ++info.numArenasFree;
    ++rt->gcNumArenasFreeCommitted;
}

void
Chunk::releaseArena(ArenaHeader *aheader)
{
    JS_ASSERT(aheader->allocated());
    JS_ASSERT(!aheader->hasDelayedMarking);
    JSCompartment *comp = aheader->compartment;
    JSRuntime *rt = comp->rt;
    AutoLockGC maybeLock;
    if (rt->gcHelperThread.sweeping())
        maybeLock.lock(rt);

    Probes::resizeHeap(comp, rt->gcBytes, rt->gcBytes - ArenaSize);
    JS_ASSERT(rt->gcBytes >= ArenaSize);
    JS_ASSERT(comp->gcBytes >= ArenaSize);
    if (rt->gcHelperThread.sweeping())
        comp->reduceGCTriggerBytes(comp->gcHeapGrowthFactor * ArenaSize);
    rt->gcBytes -= ArenaSize;
    comp->gcBytes -= ArenaSize;

    aheader->setAsNotAllocated();
    addArenaToFreeList(rt, aheader);

    if (info.numArenasFree == 1) {
        JS_ASSERT(!info.prevp);
        JS_ASSERT(!info.next);
        addToAvailableList(comp);
    } else if (!unused()) {
        JS_ASSERT(info.prevp);
    } else {
        rt->gcChunkSet.remove(this);
        removeFromAvailableList();
        rt->gcChunkPool.put(this);
    }
}

} /* namespace gc */
} /* namespace js */

/* The caller must hold the GC lock. */
static Chunk *
PickChunk(JSCompartment *comp)
{
    JSRuntime *rt = comp->rt;
    Chunk **listHeadp = GetAvailableChunkList(comp);
    Chunk *chunk = *listHeadp;
    if (chunk)
        return chunk;

    chunk = rt->gcChunkPool.get(rt);
    if (!chunk)
        return NULL;

    rt->gcChunkAllocationSinceLastGC = true;

    /*
     * FIXME bug 583732 - chunk is newly allocated and cannot be present in
     * the table so using ordinary lookupForAdd is suboptimal here.
     */
    GCChunkSet::AddPtr p = rt->gcChunkSet.lookupForAdd(chunk);
    JS_ASSERT(!p);
    if (!rt->gcChunkSet.add(p, chunk)) {
        Chunk::release(rt, chunk);
        return NULL;
    }

    chunk->info.prevp = NULL;
    chunk->info.next = NULL;
    chunk->addToAvailableList(comp);

    return chunk;
}

/* Lifetime for type sets attached to scripts containing observed types. */
static const int64_t JIT_SCRIPT_RELEASE_TYPES_INTERVAL = 60 * 1000 * 1000;

JSBool
js_InitGC(JSRuntime *rt, uint32_t maxbytes)
{
    if (!rt->gcChunkSet.init(INITIAL_CHUNK_CAPACITY))
        return false;

    if (!rt->gcRootsHash.init(256))
        return false;

    if (!rt->gcLocksHash.init(256))
        return false;

#ifdef JS_THREADSAFE
    rt->gcLock = PR_NewLock();
    if (!rt->gcLock)
        return false;
#endif
    if (!rt->gcHelperThread.init())
        return false;

    /*
     * Separate gcMaxMallocBytes from gcMaxBytes but initialize to maxbytes
     * for default backward API compatibility.
     */
    rt->gcMaxBytes = maxbytes;
    rt->setGCMaxMallocBytes(maxbytes);

#ifndef JS_MORE_DETERMINISTIC
    rt->gcJitReleaseTime = PRMJ_Now() + JIT_SCRIPT_RELEASE_TYPES_INTERVAL;
#endif
    return true;
}

namespace js {

inline bool
InFreeList(ArenaHeader *aheader, uintptr_t addr)
{
    if (!aheader->hasFreeThings())
        return false;

    FreeSpan firstSpan(aheader->getFirstFreeSpan());

    for (const FreeSpan *span = &firstSpan;;) {
        /* If the thing comes fore the current span, it's not free. */
        if (addr < span->first)
            return false;

        /*
         * If we find it inside the span, it's dead. We use here "<=" and not
         * "<" even for the last span as we know that thing is inside the
         * arena. Thus for the last span thing < span->end.
         */
        if (addr <= span->last)
            return true;

        /*
         * The last possible empty span is an the end of the arena. Here
         * span->end < thing < thingsEnd and so we must have more spans.
         */
        span = span->nextSpan();
    }
}

#ifdef JSGC_USE_EXACT_ROOTING
static void
MarkExactStackRoots(JSTracer *trc)
{
    for (ContextIter cx(trc->runtime); !cx.done(); cx.next()) {
        for (unsigned i = 0; i < THING_ROOT_LIMIT; i++) {
            Rooted<void*> *rooter = cx->thingGCRooters[i];
            while (rooter) {
                void **addr = (void **)rooter->address();
                if (*addr) {
                    if (i == THING_ROOT_OBJECT) {
                        MarkObjectRoot(trc, (JSObject **)addr, "exact stackroot object");
                    } else if (i == THING_ROOT_STRING) {
                        MarkStringRoot(trc, (JSString **)addr, "exact stackroot string");
                    } else if (i == THING_ROOT_ID) {
                        MarkIdRoot(trc, (jsid *)addr, "exact stackroot id");
                    } else if (i == THING_ROOT_PROPERTY_ID) {
                        MarkIdRoot(trc, &((PropertyId *)addr)->asId(), "exact stackroot property id");
                    } else if (i == THING_ROOT_VALUE) {
                        MarkValueRoot(trc, (Value *)addr, "exact stackroot value");
                    } else if (i == THING_ROOT_TYPE) {
                        MarkTypeRoot(trc, (types::Type *)addr, "exact stackroot type");
                    } else if (i == THING_ROOT_SHAPE) {
                        MarkShapeRoot(trc, (Shape **)addr, "exact stackroot shape");
                    } else if (i == THING_ROOT_BASE_SHAPE) {
                        MarkBaseShapeRoot(trc, (BaseShape **)addr, "exact stackroot baseshape");
                    } else if (i == THING_ROOT_TYPE_OBJECT) {
                        MarkTypeObjectRoot(trc, (types::TypeObject **)addr, "exact stackroot typeobject");
                    } else if (i == THING_ROOT_SCRIPT) {
                        MarkScriptRoot(trc, (JSScript **)addr, "exact stackroot script");
                    } else if (i == THING_ROOT_XML) {
                        MarkXMLRoot(trc, (JSXML **)addr, "exact stackroot xml");
                    } else {
                        JS_NOT_REACHED("Invalid thing root kind.");
                    }
                }
                rooter = rooter->previous();
            }
        }
    }
}
#endif /* JSGC_USE_EXACT_ROOTING */

enum ConservativeGCTest
{
    CGCT_VALID,
    CGCT_LOWBITSET, /* excluded because one of the low bits was set */
    CGCT_NOTARENA,  /* not within arena range in a chunk */
    CGCT_OTHERCOMPARTMENT,  /* in another compartment */
    CGCT_NOTCHUNK,  /* not within a valid chunk */
    CGCT_FREEARENA, /* within arena containing only free things */
    CGCT_NOTLIVE,   /* gcthing is not allocated */
    CGCT_END
};

/*
 * Tests whether w is a (possibly dead) GC thing. Returns CGCT_VALID and
 * details about the thing if so. On failure, returns the reason for rejection.
 */
inline ConservativeGCTest
IsAddressableGCThing(JSRuntime *rt, uintptr_t w,
                     bool skipUncollectedCompartments,
                     gc::AllocKind *thingKindPtr,
                     ArenaHeader **arenaHeader,
                     void **thing)
{
    /*
     * We assume that the compiler never uses sub-word alignment to store
     * pointers and does not tag pointers on its own. Additionally, the value
     * representation for all values and the jsid representation for GC-things
     * do not touch the low two bits. Thus any word with the low two bits set
     * is not a valid GC-thing.
     */
    JS_STATIC_ASSERT(JSID_TYPE_STRING == 0 && JSID_TYPE_OBJECT == 4);
    if (w & 0x3)
        return CGCT_LOWBITSET;

    /*
     * An object jsid has its low bits tagged. In the value representation on
     * 64-bit, the high bits are tagged.
     */
    const uintptr_t JSID_PAYLOAD_MASK = ~uintptr_t(JSID_TYPE_MASK);
#if JS_BITS_PER_WORD == 32
    uintptr_t addr = w & JSID_PAYLOAD_MASK;
#elif JS_BITS_PER_WORD == 64
    uintptr_t addr = w & JSID_PAYLOAD_MASK & JSVAL_PAYLOAD_MASK;
#endif

    Chunk *chunk = Chunk::fromAddress(addr);

    if (!rt->gcChunkSet.has(chunk))
        return CGCT_NOTCHUNK;

    /*
     * We query for pointers outside the arena array after checking for an
     * allocated chunk. Such pointers are rare and we want to reject them
     * after doing more likely rejections.
     */
    if (!Chunk::withinArenasRange(addr))
        return CGCT_NOTARENA;

    /* If the arena is not currently allocated, don't access the header. */
    size_t arenaOffset = Chunk::arenaIndex(addr);
    if (chunk->decommittedArenas.get(arenaOffset))
        return CGCT_FREEARENA;

    ArenaHeader *aheader = &chunk->arenas[arenaOffset].aheader;

    if (!aheader->allocated())
        return CGCT_FREEARENA;

    if (skipUncollectedCompartments && !aheader->compartment->isCollecting())
        return CGCT_OTHERCOMPARTMENT;

    AllocKind thingKind = aheader->getAllocKind();
    uintptr_t offset = addr & ArenaMask;
    uintptr_t minOffset = Arena::firstThingOffset(thingKind);
    if (offset < minOffset)
        return CGCT_NOTARENA;

    /* addr can point inside the thing so we must align the address. */
    uintptr_t shift = (offset - minOffset) % Arena::thingSize(thingKind);
    addr -= shift;

    if (thing)
        *thing = reinterpret_cast<void *>(addr);
    if (arenaHeader)
        *arenaHeader = aheader;
    if (thingKindPtr)
        *thingKindPtr = thingKind;
    return CGCT_VALID;
}

/*
 * Returns CGCT_VALID and mark it if the w can be a  live GC thing and sets
 * thingKind accordingly. Otherwise returns the reason for rejection.
 */
inline ConservativeGCTest
MarkIfGCThingWord(JSTracer *trc, uintptr_t w)
{
    void *thing;
    ArenaHeader *aheader;
    AllocKind thingKind;
    ConservativeGCTest status =
        IsAddressableGCThing(trc->runtime, w, IS_GC_MARKING_TRACER(trc),
                             &thingKind, &aheader, &thing);
    if (status != CGCT_VALID)
        return status;

    /*
     * Check if the thing is free. We must use the list of free spans as at
     * this point we no longer have the mark bits from the previous GC run and
     * we must account for newly allocated things.
     */
    if (InFreeList(aheader, uintptr_t(thing)))
        return CGCT_NOTLIVE;

    JSGCTraceKind traceKind = MapAllocToTraceKind(thingKind);
#ifdef DEBUG
    const char pattern[] = "machine_stack %p";
    char nameBuf[sizeof(pattern) - 2 + sizeof(thing) * 2];
    JS_snprintf(nameBuf, sizeof(nameBuf), pattern, thing);
    JS_SET_TRACING_NAME(trc, nameBuf);
#endif
    JS_SET_TRACING_LOCATION(trc, (void *)w);
    void *tmp = thing;
    MarkKind(trc, &tmp, traceKind);
    JS_ASSERT(tmp == thing);

#ifdef DEBUG
    if (trc->runtime->gcIncrementalState == MARK_ROOTS)
        trc->runtime->gcSavedRoots.append(JSRuntime::SavedGCRoot(thing, traceKind));
#endif

    return CGCT_VALID;
}

static void
MarkWordConservatively(JSTracer *trc, uintptr_t w)
{
    /*
     * The conservative scanner may access words that valgrind considers as
     * undefined. To avoid false positives and not to alter valgrind view of
     * the memory we make as memcheck-defined the argument, a copy of the
     * original word. See bug 572678.
     */
#ifdef JS_VALGRIND
    JS_SILENCE_UNUSED_VALUE_IN_EXPR(VALGRIND_MAKE_MEM_DEFINED(&w, sizeof(w)));
#endif

    MarkIfGCThingWord(trc, w);
}

MOZ_ASAN_BLACKLIST
static void
MarkRangeConservatively(JSTracer *trc, const uintptr_t *begin, const uintptr_t *end)
{
    JS_ASSERT(begin <= end);
    for (const uintptr_t *i = begin; i < end; ++i)
        MarkWordConservatively(trc, *i);
}

#ifndef JSGC_USE_EXACT_ROOTING
static void
MarkRangeConservativelyAndSkipIon(JSTracer *trc, JSRuntime *rt, const uintptr_t *begin, const uintptr_t *end)
{
    const uintptr_t *i = begin;

#if JS_STACK_GROWTH_DIRECTION < 0 && defined(JS_ION)
    // Walk only regions in between Ion activations. Note that non-volatile
    // registers are spilled to the stack before the entry Ion frame, ensuring
    // that the conservative scanner will still see them.
    for (ion::IonActivationIterator ion(rt); ion.more(); ++ion) {
        ion::IonFrameIterator frames(ion.top());
        while (!frames.done())
            ++frames;

        uintptr_t *ionMin = (uintptr_t *)ion.top();
        uintptr_t *ionEnd = (uintptr_t *)frames.fp();

        MarkRangeConservatively(trc, i, ionMin);
        i = ionEnd;
    }
#endif
    
    // Mark everything after the most recent Ion activation.
    MarkRangeConservatively(trc, i, end);
}

static JS_NEVER_INLINE void
MarkConservativeStackRoots(JSTracer *trc, bool useSavedRoots)
{
    JSRuntime *rt = trc->runtime;

#ifdef DEBUG
    if (useSavedRoots) {
        for (JSRuntime::SavedGCRoot *root = rt->gcSavedRoots.begin();
             root != rt->gcSavedRoots.end();
             root++)
        {
            JS_SET_TRACING_NAME(trc, "cstack");
            MarkKind(trc, &root->thing, root->kind);
        }
        return;
    }

    if (rt->gcIncrementalState == MARK_ROOTS)
        rt->gcSavedRoots.clearAndFree();
#endif

    ConservativeGCData *cgcd = &rt->conservativeGC;
    if (!cgcd->hasStackToScan()) {
#ifdef JS_THREADSAFE
        JS_ASSERT(!rt->suspendCount);
        JS_ASSERT(!rt->requestDepth);
#endif
        return;
    }

    uintptr_t *stackMin, *stackEnd;
#if JS_STACK_GROWTH_DIRECTION > 0
    stackMin = rt->nativeStackBase;
    stackEnd = cgcd->nativeStackTop;
#else
    stackMin = cgcd->nativeStackTop + 1;
    stackEnd = reinterpret_cast<uintptr_t *>(rt->nativeStackBase);
#endif

    JS_ASSERT(stackMin <= stackEnd);
    MarkRangeConservativelyAndSkipIon(trc, rt, stackMin, stackEnd);
    MarkRangeConservatively(trc, cgcd->registerSnapshot.words,
                            ArrayEnd(cgcd->registerSnapshot.words));
}

#endif /* JSGC_USE_EXACT_ROOTING */

void
MarkStackRangeConservatively(JSTracer *trc, Value *beginv, Value *endv)
{
    const uintptr_t *begin = beginv->payloadUIntPtr();
    const uintptr_t *end = endv->payloadUIntPtr();
#ifdef JS_NUNBOX32
    /*
     * With 64-bit jsvals on 32-bit systems, we can optimize a bit by
     * scanning only the payloads.
     */
    JS_ASSERT(begin <= end);
    for (const uintptr_t *i = begin; i < end; i += sizeof(Value) / sizeof(uintptr_t))
        MarkWordConservatively(trc, *i);
#else
    MarkRangeConservatively(trc, begin, end);
#endif
}

JS_NEVER_INLINE void
ConservativeGCData::recordStackTop()
{
    /* Update the native stack pointer if it points to a bigger stack. */
    uintptr_t dummy;
    nativeStackTop = &dummy;

    /*
     * To record and update the register snapshot for the conservative scanning
     * with the latest values we use setjmp.
     */
#if defined(_MSC_VER)
# pragma warning(push)
# pragma warning(disable: 4611)
#endif
    (void) setjmp(registerSnapshot.jmpbuf);
#if defined(_MSC_VER)
# pragma warning(pop)
#endif
}

static void
RecordNativeStackTopForGC(JSRuntime *rt)
{
    ConservativeGCData *cgcd = &rt->conservativeGC;

#ifdef JS_THREADSAFE
    /* Record the stack top here only if we are called from a request. */
    if (!rt->requestDepth)
        return;
#endif
    cgcd->recordStackTop();
}

} /* namespace js */

bool
js_IsAddressableGCThing(JSRuntime *rt, uintptr_t w, gc::AllocKind *thingKind, void **thing)
{
    return js::IsAddressableGCThing(rt, w, false, thingKind, NULL, thing) == CGCT_VALID;
}

#ifdef DEBUG
static void
CheckLeakedRoots(JSRuntime *rt);
#endif

void
js_FinishGC(JSRuntime *rt)
{
    /*
     * Wait until the background finalization stops and the helper thread
     * shuts down before we forcefully release any remaining GC memory.
     */
    rt->gcHelperThread.finish();

#ifdef JS_GC_ZEAL
    /* Free memory associated with GC verification. */
    FinishVerifier(rt);
#endif

    /* Delete all remaining Compartments. */
    for (CompartmentsIter c(rt); !c.done(); c.next())
        Foreground::delete_(c.get());
    rt->compartments.clear();
    rt->atomsCompartment = NULL;

    rt->gcSystemAvailableChunkListHead = NULL;
    rt->gcUserAvailableChunkListHead = NULL;
    for (GCChunkSet::Range r(rt->gcChunkSet.all()); !r.empty(); r.popFront())
        Chunk::release(rt, r.front());
    rt->gcChunkSet.clear();

    rt->gcChunkPool.expireAndFree(rt, true);

#ifdef DEBUG
    if (!rt->gcRootsHash.empty())
        CheckLeakedRoots(rt);
#endif
    rt->gcRootsHash.clear();
    rt->gcLocksHash.clear();
}

JSBool
js_AddRoot(JSContext *cx, Value *vp, const char *name)
{
    JSBool ok = js_AddRootRT(cx->runtime, vp, name);
    if (!ok)
        JS_ReportOutOfMemory(cx);
    return ok;
}

JSBool
js_AddGCThingRoot(JSContext *cx, void **rp, const char *name)
{
    JSBool ok = js_AddGCThingRootRT(cx->runtime, rp, name);
    if (!ok)
        JS_ReportOutOfMemory(cx);
    return ok;
}

JS_FRIEND_API(JSBool)
js_AddRootRT(JSRuntime *rt, jsval *vp, const char *name)
{
    /*
     * Sometimes Firefox will hold weak references to objects and then convert
     * them to strong references by calling AddRoot (e.g., via PreserveWrapper,
     * or ModifyBusyCount in workers). We need a read barrier to cover these
     * cases.
     */
    if (rt->gcIncrementalState == MARK)
        IncrementalValueBarrier(*vp);

    return !!rt->gcRootsHash.put((void *)vp,
                                 RootInfo(name, JS_GC_ROOT_VALUE_PTR));
}

JS_FRIEND_API(JSBool)
js_AddGCThingRootRT(JSRuntime *rt, void **rp, const char *name)
{
    /*
     * Sometimes Firefox will hold weak references to objects and then convert
     * them to strong references by calling AddRoot (e.g., via PreserveWrapper,
     * or ModifyBusyCount in workers). We need a read barrier to cover these
     * cases.
     */
    if (rt->gcIncrementalState == MARK)
        IncrementalReferenceBarrier(*rp);

    return !!rt->gcRootsHash.put((void *)rp,
                                 RootInfo(name, JS_GC_ROOT_GCTHING_PTR));
}

JS_FRIEND_API(void)
js_RemoveRoot(JSRuntime *rt, void *rp)
{
    rt->gcRootsHash.remove(rp);
    rt->gcPoke = true;
}

typedef RootedValueMap::Range RootRange;
typedef RootedValueMap::Entry RootEntry;
typedef RootedValueMap::Enum RootEnum;

#ifdef DEBUG

static void
CheckLeakedRoots(JSRuntime *rt)
{
    uint32_t leakedroots = 0;

    /* Warn (but don't assert) debug builds of any remaining roots. */
    for (RootRange r = rt->gcRootsHash.all(); !r.empty(); r.popFront()) {
        RootEntry &entry = r.front();
        leakedroots++;
        fprintf(stderr,
                "JS engine warning: leaking GC root \'%s\' at %p\n",
                entry.value.name ? entry.value.name : "", entry.key);
    }

    if (leakedroots > 0) {
        if (leakedroots == 1) {
            fprintf(stderr,
"JS engine warning: 1 GC root remains after destroying the JSRuntime at %p.\n"
"                   This root may point to freed memory. Objects reachable\n"
"                   through it have not been finalized.\n",
                    (void *) rt);
        } else {
            fprintf(stderr,
"JS engine warning: %lu GC roots remain after destroying the JSRuntime at %p.\n"
"                   These roots may point to freed memory. Objects reachable\n"
"                   through them have not been finalized.\n",
                    (unsigned long) leakedroots, (void *) rt);
        }
    }
}

void
js_DumpNamedRoots(JSRuntime *rt,
                  void (*dump)(const char *name, void *rp, JSGCRootType type, void *data),
                  void *data)
{
    for (RootRange r = rt->gcRootsHash.all(); !r.empty(); r.popFront()) {
        RootEntry &entry = r.front();
        if (const char *name = entry.value.name)
            dump(name, entry.key, entry.value.type, data);
    }
}

#endif /* DEBUG */

uint32_t
js_MapGCRoots(JSRuntime *rt, JSGCRootMapFun map, void *data)
{
    int ct = 0;
    for (RootEnum e(rt->gcRootsHash); !e.empty(); e.popFront()) {
        RootEntry &entry = e.front();

        ct++;
        int mapflags = map(entry.key, entry.value.type, entry.value.name, data);

        if (mapflags & JS_MAP_GCROOT_REMOVE)
            e.removeFront();
        if (mapflags & JS_MAP_GCROOT_STOP)
            break;
    }

    return ct;
}

static size_t
ComputeTriggerBytes(JSCompartment *comp, size_t lastBytes, size_t maxBytes, JSGCInvocationKind gckind)
{
    size_t base = gckind == GC_SHRINK ? lastBytes : Max(lastBytes, GC_ALLOCATION_THRESHOLD);
    float trigger = float(base) * comp->gcHeapGrowthFactor;
    return size_t(Min(float(maxBytes), trigger));
}

void
JSCompartment::setGCLastBytes(size_t lastBytes, size_t lastMallocBytes, JSGCInvocationKind gckind)
{
    /*
     * The heap growth factor depends on the heap size after a GC and the GC frequency.
     * For low frequency GCs (more than 1sec between GCs) we let the heap grow to 150%.
     * For high frequency GCs we let the heap grow depending on the heap size:
     *   lastBytes < highFrequencyLowLimit: 300%
     *   lastBytes > highFrequencyHighLimit: 150%
     *   otherwise: linear interpolation between 150% and 300% based on lastBytes
     */

    if (!rt->gcDynamicHeapGrowth) {
        gcHeapGrowthFactor = 3.0;
    } else if (lastBytes < 1 * 1024 * 1024) {
        gcHeapGrowthFactor = rt->gcLowFrequencyHeapGrowth;
    } else {
        JS_ASSERT(rt->gcHighFrequencyHighLimitBytes > rt->gcHighFrequencyLowLimitBytes);
        uint64_t now = PRMJ_Now();
        if (rt->gcLastGCTime && rt->gcLastGCTime + rt->gcHighFrequencyTimeThreshold * PRMJ_USEC_PER_MSEC > now) {
            if (lastBytes <= rt->gcHighFrequencyLowLimitBytes) {
                gcHeapGrowthFactor = rt->gcHighFrequencyHeapGrowthMax;
            } else if (lastBytes >= rt->gcHighFrequencyHighLimitBytes) {
                gcHeapGrowthFactor = rt->gcHighFrequencyHeapGrowthMin;
            } else {
                double k = (rt->gcHighFrequencyHeapGrowthMin - rt->gcHighFrequencyHeapGrowthMax)
                           / (double)(rt->gcHighFrequencyHighLimitBytes - rt->gcHighFrequencyLowLimitBytes);
                gcHeapGrowthFactor = (k * (lastBytes - rt->gcHighFrequencyLowLimitBytes)
                                     + rt->gcHighFrequencyHeapGrowthMax);
                JS_ASSERT(gcHeapGrowthFactor <= rt->gcHighFrequencyHeapGrowthMax
                          && gcHeapGrowthFactor >= rt->gcHighFrequencyHeapGrowthMin);
            }
            rt->gcHighFrequencyGC = true;
        } else {
            gcHeapGrowthFactor = rt->gcLowFrequencyHeapGrowth;
            rt->gcHighFrequencyGC = false;
        }
    }
    gcTriggerBytes = ComputeTriggerBytes(this, lastBytes, rt->gcMaxBytes, gckind);
    gcTriggerMallocAndFreeBytes = ComputeTriggerBytes(this, lastMallocBytes, SIZE_MAX, gckind);
}

void
JSCompartment::reduceGCTriggerBytes(size_t amount)
{
    JS_ASSERT(amount > 0);
    JS_ASSERT(gcTriggerBytes >= amount);
    if (gcTriggerBytes - amount < GC_ALLOCATION_THRESHOLD * gcHeapGrowthFactor)
        return;
    gcTriggerBytes -= amount;
}

namespace js {
namespace gc {

inline void
ArenaLists::prepareForIncrementalGC(JSRuntime *rt)
{
    for (size_t i = 0; i != FINALIZE_LIMIT; ++i) {
        FreeSpan *headSpan = &freeLists[i];
        if (!headSpan->isEmpty()) {
            ArenaHeader *aheader = headSpan->arenaHeader();
            aheader->allocatedDuringIncremental = true;
            rt->gcMarker.delayMarkingArena(aheader);
        }
    }
}

static inline void
PushArenaAllocatedDuringSweep(JSRuntime *runtime, ArenaHeader *arena)
{
    arena->setNextAllocDuringSweep(runtime->gcArenasAllocatedDuringSweep);
    runtime->gcArenasAllocatedDuringSweep = arena;
}

inline void *
ArenaLists::allocateFromArena(JSCompartment *comp, AllocKind thingKind)
{
    Chunk *chunk = NULL;

    ArenaList *al = &arenaLists[thingKind];
    AutoLockGC maybeLock;

#ifdef JS_THREADSAFE
    volatile uintptr_t *bfs = &backgroundFinalizeState[thingKind];
    if (*bfs != BFS_DONE) {
        /*
         * We cannot search the arena list for free things while the
         * background finalization runs and can modify head or cursor at any
         * moment. So we always allocate a new arena in that case.
         */
        maybeLock.lock(comp->rt);
        if (*bfs == BFS_RUN) {
            JS_ASSERT(!*al->cursor);
            chunk = PickChunk(comp);
            if (!chunk) {
                /*
                 * Let the caller to wait for the background allocation to
                 * finish and restart the allocation attempt.
                 */
                return NULL;
            }
        } else if (*bfs == BFS_JUST_FINISHED) {
            /* See comments before BackgroundFinalizeState definition. */
            *bfs = BFS_DONE;
        } else {
            JS_ASSERT(*bfs == BFS_DONE);
        }
    }
#endif /* JS_THREADSAFE */

    if (!chunk) {
        if (ArenaHeader *aheader = *al->cursor) {
            JS_ASSERT(aheader->hasFreeThings());

            /*
             * The empty arenas are returned to the chunk and should not present on
             * the list.
             */
            JS_ASSERT(!aheader->isEmpty());
            al->cursor = &aheader->next;

            /*
             * Move the free span stored in the arena to the free list and
             * allocate from it.
             */
            freeLists[thingKind] = aheader->getFirstFreeSpan();
            aheader->setAsFullyUsed();
            if (JS_UNLIKELY(comp->wasGCStarted())) {
                if (comp->needsBarrier()) {
                    aheader->allocatedDuringIncremental = true;
                    comp->rt->gcMarker.delayMarkingArena(aheader);
                } else if (comp->isGCSweeping()) {
                    PushArenaAllocatedDuringSweep(comp->rt, aheader);
                }
            }
            return freeLists[thingKind].infallibleAllocate(Arena::thingSize(thingKind));
        }

        /* Make sure we hold the GC lock before we call PickChunk. */
        if (!maybeLock.locked())
            maybeLock.lock(comp->rt);
        chunk = PickChunk(comp);
        if (!chunk)
            return NULL;
    }

    /*
     * While we still hold the GC lock get an arena from some chunk, mark it
     * as full as its single free span is moved to the free lits, and insert
     * it to the list as a fully allocated arena.
     *
     * We add the arena before the the head, not after the tail pointed by the
     * cursor, so after the GC the most recently added arena will be used first
     * for allocations improving cache locality.
     */
    JS_ASSERT(!*al->cursor);
    ArenaHeader *aheader = chunk->allocateArena(comp, thingKind);
    if (!aheader)
        return NULL;

    if (JS_UNLIKELY(comp->wasGCStarted())) {
        if (comp->needsBarrier()) {
            aheader->allocatedDuringIncremental = true;
            comp->rt->gcMarker.delayMarkingArena(aheader);
        } else if (comp->isGCSweeping()) {
            PushArenaAllocatedDuringSweep(comp->rt, aheader);
        }
    }
    aheader->next = al->head;
    if (!al->head) {
        JS_ASSERT(al->cursor == &al->head);
        al->cursor = &aheader->next;
    }
    al->head = aheader;

    /* See comments before allocateFromNewArena about this assert. */
    JS_ASSERT(!aheader->hasFreeThings());
    uintptr_t arenaAddr = aheader->arenaAddress();
    return freeLists[thingKind].allocateFromNewArena(arenaAddr,
                                                     Arena::firstThingOffset(thingKind),
                                                     Arena::thingSize(thingKind));
}

void
ArenaLists::finalizeNow(FreeOp *fop, AllocKind thingKind)
{
    JS_ASSERT(!fop->onBackgroundThread());
    JS_ASSERT(backgroundFinalizeState[thingKind] == BFS_DONE ||
              backgroundFinalizeState[thingKind] == BFS_JUST_FINISHED);

    ArenaHeader *arenas = arenaLists[thingKind].head;
    arenaLists[thingKind].clear();

    SliceBudget budget;
    FinalizeArenas(fop, &arenas, arenaLists[thingKind], thingKind, budget);
    JS_ASSERT(!arenas);
}

void
ArenaLists::queueForForegroundSweep(FreeOp *fop, AllocKind thingKind)
{
    JS_ASSERT(!fop->onBackgroundThread());
    JS_ASSERT(backgroundFinalizeState[thingKind] == BFS_DONE);
    JS_ASSERT(!arenaListsToSweep[thingKind]);
    arenaListsToSweep[thingKind] = arenaLists[thingKind].head;
    arenaLists[thingKind].clear();
}

inline void
ArenaLists::queueForBackgroundSweep(FreeOp *fop, AllocKind thingKind)
{
    JS_ASSERT(thingKind == FINALIZE_OBJECT0_BACKGROUND  ||
              thingKind == FINALIZE_OBJECT2_BACKGROUND  ||
              thingKind == FINALIZE_OBJECT4_BACKGROUND  ||
              thingKind == FINALIZE_OBJECT8_BACKGROUND  ||
              thingKind == FINALIZE_OBJECT12_BACKGROUND ||
              thingKind == FINALIZE_OBJECT16_BACKGROUND ||
              thingKind == FINALIZE_SHORT_STRING        ||
              thingKind == FINALIZE_STRING);
    JS_ASSERT(!fop->onBackgroundThread());

#ifdef JS_THREADSAFE
    JS_ASSERT(!fop->runtime()->gcHelperThread.sweeping());

    ArenaList *al = &arenaLists[thingKind];
    if (!al->head) {
        JS_ASSERT(backgroundFinalizeState[thingKind] == BFS_DONE);
        JS_ASSERT(al->cursor == &al->head);
        return;
    }

    /*
     * The state can be just-finished if we have not allocated any GC things
     * from the arena list after the previous background finalization.
     */
    JS_ASSERT(backgroundFinalizeState[thingKind] == BFS_DONE ||
              backgroundFinalizeState[thingKind] == BFS_JUST_FINISHED);

    if (fop->shouldFreeLater()) {
        /*
         * To ensure the finalization order even during the background GC we
         * must use infallibleAppend so arenas scheduled for background
         * finalization would not be finalized now if the append fails.
         */
        fop->runtime()->gcHelperThread.finalizeVector.infallibleAppend(al->head);
        al->clear();
        backgroundFinalizeState[thingKind] = BFS_RUN;
    } else {
        finalizeNow(fop, thingKind);
        backgroundFinalizeState[thingKind] = BFS_DONE;
    }

#else /* !JS_THREADSAFE */

    finalizeNow(fop, thingKind);

#endif
}

/*static*/ void
ArenaLists::backgroundFinalize(FreeOp *fop, ArenaHeader *listHead)
{
#ifdef JS_THREADSAFE
    JS_ASSERT(fop->onBackgroundThread());
#endif /* JS_THREADSAFE */
    JS_ASSERT(listHead);
    AllocKind thingKind = listHead->getAllocKind();
    JSCompartment *comp = listHead->compartment;

    ArenaList finalized;
    SliceBudget budget;
    FinalizeArenas(fop, &listHead, finalized, thingKind, budget);
    JS_ASSERT(!listHead);

    /*
     * After we finish the finalization al->cursor must point to the end of
     * the head list as we emptied the list before the background finalization
     * and the allocation adds new arenas before the cursor.
     */
    ArenaLists *lists = &comp->arenas;
    ArenaList *al = &lists->arenaLists[thingKind];

    AutoLockGC lock(fop->runtime());
    JS_ASSERT(lists->backgroundFinalizeState[thingKind] == BFS_RUN);
    JS_ASSERT(!*al->cursor);

    /*
     * We must set the state to BFS_JUST_FINISHED if we touch arenaList list,
     * even if we add to the list only fully allocated arenas without any free
     * things. It ensures that the allocation thread takes the GC lock and all
     * writes to the free list elements are propagated. As we always take the
     * GC lock when allocating new arenas from the chunks we can set the state
     * to BFS_DONE if we have released all finalized arenas back to their
     * chunks.
     */
    if (finalized.head) {
        *al->cursor = finalized.head;
        if (finalized.cursor != &finalized.head)
            al->cursor = finalized.cursor;
        lists->backgroundFinalizeState[thingKind] = BFS_JUST_FINISHED;
    } else {
        lists->backgroundFinalizeState[thingKind] = BFS_DONE;
    }
}

void
ArenaLists::queueObjectsForSweep(FreeOp *fop)
{
    gcstats::AutoPhase ap(fop->runtime()->gcStats, gcstats::PHASE_SWEEP_OBJECT);

    finalizeNow(fop, FINALIZE_OBJECT0);
    finalizeNow(fop, FINALIZE_OBJECT2);
    finalizeNow(fop, FINALIZE_OBJECT4);
    finalizeNow(fop, FINALIZE_OBJECT8);
    finalizeNow(fop, FINALIZE_OBJECT12);
    finalizeNow(fop, FINALIZE_OBJECT16);

    queueForBackgroundSweep(fop, FINALIZE_OBJECT0_BACKGROUND);
    queueForBackgroundSweep(fop, FINALIZE_OBJECT2_BACKGROUND);
    queueForBackgroundSweep(fop, FINALIZE_OBJECT4_BACKGROUND);
    queueForBackgroundSweep(fop, FINALIZE_OBJECT8_BACKGROUND);
    queueForBackgroundSweep(fop, FINALIZE_OBJECT12_BACKGROUND);
    queueForBackgroundSweep(fop, FINALIZE_OBJECT16_BACKGROUND);

#if JS_HAS_XML_SUPPORT
    finalizeNow(fop, FINALIZE_XML);
#endif
}

void
ArenaLists::queueStringsForSweep(FreeOp *fop)
{
    gcstats::AutoPhase ap(fop->runtime()->gcStats, gcstats::PHASE_SWEEP_STRING);

    queueForBackgroundSweep(fop, FINALIZE_SHORT_STRING);
    queueForBackgroundSweep(fop, FINALIZE_STRING);

    finalizeNow(fop, FINALIZE_EXTERNAL_STRING);
}

void
ArenaLists::queueScriptsForSweep(FreeOp *fop)
{
    gcstats::AutoPhase ap(fop->runtime()->gcStats, gcstats::PHASE_SWEEP_SCRIPT);
    finalizeNow(fop, FINALIZE_SCRIPT);
}

void
ArenaLists::queueShapesForSweep(FreeOp *fop)
{
    gcstats::AutoPhase ap(fop->runtime()->gcStats, gcstats::PHASE_SWEEP_SHAPE);

    queueForForegroundSweep(fop, FINALIZE_SHAPE);
    queueForForegroundSweep(fop, FINALIZE_BASE_SHAPE);
    queueForForegroundSweep(fop, FINALIZE_TYPE_OBJECT);
}

void
ArenaLists::queueIonCodeForSweep(FreeOp *fop)
{
    finalizeNow(fop, FINALIZE_IONCODE);
}

static void
RunLastDitchGC(JSContext *cx, gcreason::Reason reason)
{
    JSRuntime *rt = cx->runtime;

    /* The last ditch GC preserves all atoms. */
    AutoKeepAtoms keep(rt);
    GC(rt, GC_NORMAL, reason);
}

/* static */ void *
ArenaLists::refillFreeList(JSContext *cx, AllocKind thingKind)
{
    JS_ASSERT(cx->compartment->arenas.freeLists[thingKind].isEmpty());

    JSCompartment *comp = cx->compartment;
    JSRuntime *rt = comp->rt;
    JS_ASSERT(!rt->isHeapBusy());

    bool runGC = rt->gcIncrementalState != NO_INCREMENTAL && comp->gcBytes > comp->gcTriggerBytes;
    for (;;) {
        if (JS_UNLIKELY(runGC)) {
            PrepareCompartmentForGC(comp);
            RunLastDitchGC(cx, gcreason::LAST_DITCH);

            /*
             * The JSGC_END callback can legitimately allocate new GC
             * things and populate the free list. If that happens, just
             * return that list head.
             */
            size_t thingSize = Arena::thingSize(thingKind);
            if (void *thing = comp->arenas.allocateFromFreeList(thingKind, thingSize))
                return thing;
        }

        /*
         * allocateFromArena may fail while the background finalization still
         * run. In that case we want to wait for it to finish and restart.
         * However, checking for that is racy as the background finalization
         * could free some things after allocateFromArena decided to fail but
         * at this point it may have already stopped. To avoid this race we
         * always try to allocate twice.
         */
        for (bool secondAttempt = false; ; secondAttempt = true) {
            void *thing = comp->arenas.allocateFromArena(comp, thingKind);
            if (JS_LIKELY(!!thing))
                return thing;
            if (secondAttempt)
                break;

            rt->gcHelperThread.waitBackgroundSweepEnd();
        }

        /*
         * We failed to allocate. Run the GC if we haven't done it already.
         * Otherwise report OOM.
         */
        if (runGC)
            break;
        runGC = true;
    }

    js_ReportOutOfMemory(cx);
    return NULL;
}

} /* namespace gc */
} /* namespace js */

JSGCTraceKind
js_GetGCThingTraceKind(void *thing)
{
    return GetGCThingTraceKind(thing);
}

JSBool
js_LockGCThingRT(JSRuntime *rt, void *thing)
{
    if (!thing)
        return true;

    /*
     * Sometimes Firefox will hold weak references to objects and then convert
     * them to strong references by calling AddRoot (e.g., via PreserveWrapper,
     * or ModifyBusyCount in workers). We need a read barrier to cover these
     * cases.
     */
    if (rt->gcIncrementalState == MARK)
        IncrementalReferenceBarrier(thing);

    if (GCLocks::Ptr p = rt->gcLocksHash.lookupWithDefault(thing, 0)) {
        p->value++;
        return true;
    }

    return false;
}

void
js_UnlockGCThingRT(JSRuntime *rt, void *thing)
{
    if (!thing)
        return;

    if (GCLocks::Ptr p = rt->gcLocksHash.lookup(thing)) {
        rt->gcPoke = true;
        if (--p->value == 0)
            rt->gcLocksHash.remove(p);
    }
}

namespace js {

void
InitTracer(JSTracer *trc, JSRuntime *rt, JSTraceCallback callback)
{
    trc->runtime = rt;
    trc->callback = callback;
    trc->debugPrinter = NULL;
    trc->debugPrintArg = NULL;
    trc->debugPrintIndex = size_t(-1);
    trc->eagerlyTraceWeakMaps = true;
#ifdef JS_GC_ZEAL
    trc->realLocation = NULL;
#endif
}

/* static */ int64_t
SliceBudget::TimeBudget(int64_t millis)
{
    return millis * PRMJ_USEC_PER_MSEC;
}

/* static */ int64_t
SliceBudget::WorkBudget(int64_t work)
{
    /* For work = 0 not to mean Unlimited, we subtract 1. */
    return -work - 1;
}

SliceBudget::SliceBudget()
  : deadline(INT64_MAX),
    counter(INTPTR_MAX)
{
}

SliceBudget::SliceBudget(int64_t budget)
{
    if (budget == Unlimited) {
        deadline = INT64_MAX;
        counter = INTPTR_MAX;
    } else if (budget > 0) {
        deadline = PRMJ_Now() + budget;
        counter = CounterReset;
    } else {
        deadline = 0;
        counter = -budget - 1;
    }
}

bool
SliceBudget::checkOverBudget()
{
    bool over = PRMJ_Now() > deadline;
    if (!over)
        counter = CounterReset;
    return over;
}

GCMarker::GCMarker()
  : stack(size_t(-1)),
    color(BLACK),
    started(false),
    unmarkedArenaStackTop(NULL),
    markLaterArenas(0),
    grayFailed(false)
{
}

bool
GCMarker::init()
{
    return stack.init(MARK_STACK_LENGTH);
}

void
GCMarker::start(JSRuntime *rt)
{
    InitTracer(this, rt, NULL);
    JS_ASSERT(!started);
    started = true;
    color = BLACK;

    JS_ASSERT(!unmarkedArenaStackTop);
    JS_ASSERT(markLaterArenas == 0);

    JS_ASSERT(grayRoots.empty());
    JS_ASSERT(!grayFailed);

    /*
     * The GC is recomputing the liveness of WeakMap entries, so we delay
     * visting entries.
     */
    eagerlyTraceWeakMaps = JS_FALSE;
}

void
GCMarker::stop()
{
    JS_ASSERT(isDrained());

    JS_ASSERT(started);
    started = false;

    JS_ASSERT(!unmarkedArenaStackTop);
    JS_ASSERT(markLaterArenas == 0);

    JS_ASSERT(grayRoots.empty());
    grayFailed = false;

    /* Free non-ballast stack memory. */
    stack.reset();
    grayRoots.clearAndFree();
}

void
GCMarker::reset()
{
    color = BLACK;

    stack.reset();
    JS_ASSERT(isMarkStackEmpty());

    while (unmarkedArenaStackTop) {
        ArenaHeader *aheader = unmarkedArenaStackTop;
        JS_ASSERT(aheader->hasDelayedMarking);
        JS_ASSERT(markLaterArenas);
        unmarkedArenaStackTop = aheader->getNextDelayedMarking();
        aheader->unsetDelayedMarking();
        aheader->markOverflow = 0;
        aheader->allocatedDuringIncremental = 0;
        markLaterArenas--;
    }
    JS_ASSERT(isDrained());
    JS_ASSERT(!markLaterArenas);

    grayRoots.clearAndFree();
    grayFailed = false;
}

/*
 * When the native stack is low, the GC does not call JS_TraceChildren to mark
 * the reachable "children" of the thing. Rather the thing is put aside and
 * JS_TraceChildren is called later with more space on the C stack.
 *
 * To implement such delayed marking of the children with minimal overhead for
 * the normal case of sufficient native stack, the code adds a field per
 * arena. The field markingDelay->link links all arenas with delayed things
 * into a stack list with the pointer to stack top in
 * GCMarker::unmarkedArenaStackTop. delayMarkingChildren adds
 * arenas to the stack as necessary while markDelayedChildren pops the arenas
 * from the stack until it empties.
 */

inline void
GCMarker::delayMarkingArena(ArenaHeader *aheader)
{
    if (aheader->hasDelayedMarking) {
        /* Arena already scheduled to be marked later */
        return;
    }
    aheader->setNextDelayedMarking(unmarkedArenaStackTop);
    unmarkedArenaStackTop = aheader;
    markLaterArenas++;
}

void
GCMarker::delayMarkingChildren(const void *thing)
{
    const Cell *cell = reinterpret_cast<const Cell *>(thing);
    cell->arenaHeader()->markOverflow = 1;
    delayMarkingArena(cell->arenaHeader());
}

void
GCMarker::markDelayedChildren(ArenaHeader *aheader)
{
    if (aheader->markOverflow) {
        bool always = aheader->allocatedDuringIncremental;
        aheader->markOverflow = 0;

        for (CellIterUnderGC i(aheader); !i.done(); i.next()) {
            Cell *t = i.getCell();
            if (always || t->isMarked()) {
                t->markIfUnmarked();
                JS_TraceChildren(this, t, MapAllocToTraceKind(aheader->getAllocKind()));
            }
        }
    } else {
        JS_ASSERT(aheader->allocatedDuringIncremental);
        PushArena(this, aheader);
    }
    aheader->allocatedDuringIncremental = 0;
    /*
     * Note that during an incremental GC we may still be allocating into
     * aheader. However, prepareForIncrementalGC sets the
     * allocatedDuringIncremental flag if we continue marking.
     */
}

bool
GCMarker::markDelayedChildren(SliceBudget &budget)
{
    gcstats::AutoPhase ap(runtime->gcStats, gcstats::PHASE_MARK_DELAYED);

    JS_ASSERT(unmarkedArenaStackTop);
    do {
        /*
         * If marking gets delayed at the same arena again, we must repeat
         * marking of its things. For that we pop arena from the stack and
         * clear its hasDelayedMarking flag before we begin the marking.
         */
        ArenaHeader *aheader = unmarkedArenaStackTop;
        JS_ASSERT(aheader->hasDelayedMarking);
        JS_ASSERT(markLaterArenas);
        unmarkedArenaStackTop = aheader->getNextDelayedMarking();
        aheader->unsetDelayedMarking();
        markLaterArenas--;
        markDelayedChildren(aheader);

        budget.step(150);
        if (budget.isOverBudget())
            return false;
    } while (unmarkedArenaStackTop);
    JS_ASSERT(!markLaterArenas);

    return true;
}

#ifdef DEBUG
void
GCMarker::checkCompartment(void *p)
{
    JS_ASSERT(started);
    JS_ASSERT(static_cast<Cell *>(p)->compartment()->isCollecting());
}
#endif

bool
GCMarker::hasBufferedGrayRoots() const
{
    return !grayFailed;
}

void
GCMarker::startBufferingGrayRoots()
{
    JS_ASSERT(!callback);
    callback = GrayCallback;
    JS_ASSERT(IS_GC_MARKING_TRACER(this));
}

void
GCMarker::endBufferingGrayRoots()
{
    JS_ASSERT(callback == GrayCallback);
    callback = NULL;
    JS_ASSERT(IS_GC_MARKING_TRACER(this));
}

void
GCMarker::markBufferedGrayRoots()
{
    JS_ASSERT(!grayFailed);

    for (GrayRoot *elem = grayRoots.begin(); elem != grayRoots.end(); elem++) {
#ifdef DEBUG
        debugPrinter = elem->debugPrinter;
        debugPrintArg = elem->debugPrintArg;
        debugPrintIndex = elem->debugPrintIndex;
#endif
        JS_SET_TRACING_LOCATION(this, (void *)&elem->thing);
        void *tmp = elem->thing;
        MarkKind(this, &tmp, elem->kind);
        JS_ASSERT(tmp == elem->thing);
    }

    grayRoots.clearAndFree();
}

void
GCMarker::appendGrayRoot(void *thing, JSGCTraceKind kind)
{
    JS_ASSERT(started);

    if (grayFailed)
        return;

    GrayRoot root(thing, kind);
#ifdef DEBUG
    root.debugPrinter = debugPrinter;
    root.debugPrintArg = debugPrintArg;
    root.debugPrintIndex = debugPrintIndex;
#endif

    if (!grayRoots.append(root)) {
        grayRoots.clearAndFree();
        grayFailed = true;
    }
}

void
GCMarker::GrayCallback(JSTracer *trc, void **thingp, JSGCTraceKind kind)
{
    GCMarker *gcmarker = static_cast<GCMarker *>(trc);
    gcmarker->appendGrayRoot(*thingp, kind);
}

size_t
GCMarker::sizeOfExcludingThis(JSMallocSizeOfFun mallocSizeOf) const
{
    return stack.sizeOfExcludingThis(mallocSizeOf) +
           grayRoots.sizeOfExcludingThis(mallocSizeOf);
}

void
SetMarkStackLimit(JSRuntime *rt, size_t limit)
{
    JS_ASSERT(!rt->isHeapBusy());
    rt->gcMarker.setSizeLimit(limit);
}

} /* namespace js */

static void
gc_root_traversal(JSTracer *trc, const RootEntry &entry)
{
    const char *name = entry.value.name ? entry.value.name : "root";
    if (entry.value.type == JS_GC_ROOT_GCTHING_PTR)
        MarkGCThingRoot(trc, reinterpret_cast<void **>(entry.key), name);
    else
        MarkValueRoot(trc, reinterpret_cast<Value *>(entry.key), name);
}

static void
gc_lock_traversal(const GCLocks::Entry &entry, JSTracer *trc)
{
    JS_ASSERT(entry.value >= 1);
    JS_SET_TRACING_LOCATION(trc, (void *)&entry.key);
    void *tmp = entry.key;
    MarkGCThingRoot(trc, &tmp, "locked object");
    JS_ASSERT(tmp == entry.key);
}

namespace js {

void
MarkCompartmentActive(StackFrame *fp)
{
    if (fp->isScriptFrame())
        fp->script()->compartment()->active = true;
}

} /* namespace js */

void
AutoIdArray::trace(JSTracer *trc)
{
    JS_ASSERT(tag == IDARRAY);
    gc::MarkIdRange(trc, idArray->length, idArray->vector, "JSAutoIdArray.idArray");
}

void
AutoEnumStateRooter::trace(JSTracer *trc)
{
    gc::MarkObjectRoot(trc, &obj, "JS::AutoEnumStateRooter.obj");
}

inline void
AutoGCRooter::trace(JSTracer *trc)
{
    switch (tag) {
      case JSVAL:
        MarkValueRoot(trc, &static_cast<AutoValueRooter *>(this)->val, "JS::AutoValueRooter.val");
        return;

      case PARSER:
        static_cast<frontend::Parser *>(this)->trace(trc);
        return;

      case ENUMERATOR:
        static_cast<AutoEnumStateRooter *>(this)->trace(trc);
        return;

      case IDARRAY: {
        JSIdArray *ida = static_cast<AutoIdArray *>(this)->idArray;
        MarkIdRange(trc, ida->length, ida->vector, "JS::AutoIdArray.idArray");
        return;
      }

      case DESCRIPTORS: {
        PropDescArray &descriptors =
            static_cast<AutoPropDescArrayRooter *>(this)->descriptors;
        for (size_t i = 0, len = descriptors.length(); i < len; i++) {
            PropDesc &desc = descriptors[i];
            MarkValueRoot(trc, &desc.pd_, "PropDesc::pd_");
            MarkValueRoot(trc, &desc.value_, "PropDesc::value_");
            MarkValueRoot(trc, &desc.get_, "PropDesc::get_");
            MarkValueRoot(trc, &desc.set_, "PropDesc::set_");
        }
        return;
      }

      case DESCRIPTOR : {
        PropertyDescriptor &desc = *static_cast<AutoPropertyDescriptorRooter *>(this);
        if (desc.obj)
            MarkObjectRoot(trc, &desc.obj, "Descriptor::obj");
        MarkValueRoot(trc, &desc.value, "Descriptor::value");
        if ((desc.attrs & JSPROP_GETTER) && desc.getter) {
            JSObject *tmp = JS_FUNC_TO_DATA_PTR(JSObject *, desc.getter);
            MarkObjectRoot(trc, &tmp, "Descriptor::get");
            desc.getter = JS_DATA_TO_FUNC_PTR(JSPropertyOp, tmp);
        }
        if (desc.attrs & JSPROP_SETTER && desc.setter) {
            JSObject *tmp = JS_FUNC_TO_DATA_PTR(JSObject *, desc.setter);
            MarkObjectRoot(trc, &tmp, "Descriptor::set");
            desc.setter = JS_DATA_TO_FUNC_PTR(JSStrictPropertyOp, tmp);
        }
        return;
      }

#if JS_HAS_XML_SUPPORT
      case NAMESPACES: {
        JSXMLArray<JSObject> &array = static_cast<AutoNamespaceArray *>(this)->array;
        MarkObjectRange(trc, array.length, array.vector, "JSXMLArray.vector");
        js_XMLArrayCursorTrace(trc, array.cursors);
        return;
      }

      case XML:
        js_TraceXML(trc, static_cast<AutoXMLRooter *>(this)->xml);
        return;
#endif

      case OBJECT:
        if (static_cast<AutoObjectRooter *>(this)->obj)
            MarkObjectRoot(trc, &static_cast<AutoObjectRooter *>(this)->obj,
                           "JS::AutoObjectRooter.obj");
        return;

      case ID:
        MarkIdRoot(trc, &static_cast<AutoIdRooter *>(this)->id_, "JS::AutoIdRooter.id_");
        return;

      case VALVECTOR: {
        AutoValueVector::VectorImpl &vector = static_cast<AutoValueVector *>(this)->vector;
        MarkValueRootRange(trc, vector.length(), vector.begin(), "js::AutoValueVector.vector");
        return;
      }

      case STRING:
        if (static_cast<AutoStringRooter *>(this)->str)
            MarkStringRoot(trc, &static_cast<AutoStringRooter *>(this)->str,
                           "JS::AutoStringRooter.str");
        return;

      case IDVECTOR: {
        AutoIdVector::VectorImpl &vector = static_cast<AutoIdVector *>(this)->vector;
        MarkIdRootRange(trc, vector.length(), vector.begin(), "js::AutoIdVector.vector");
        return;
      }

      case SHAPEVECTOR: {
        AutoShapeVector::VectorImpl &vector = static_cast<js::AutoShapeVector *>(this)->vector;
        MarkShapeRootRange(trc, vector.length(), const_cast<Shape **>(vector.begin()),
                           "js::AutoShapeVector.vector");
        return;
      }

      case OBJVECTOR: {
        AutoObjectVector::VectorImpl &vector = static_cast<AutoObjectVector *>(this)->vector;
        MarkObjectRootRange(trc, vector.length(), vector.begin(), "js::AutoObjectVector.vector");
        return;
      }

      case STRINGVECTOR: {
        AutoStringVector::VectorImpl &vector = static_cast<AutoStringVector *>(this)->vector;
        MarkStringRootRange(trc, vector.length(), vector.begin(), "js::AutoStringVector.vector");
        return;
      }

      case NAMEVECTOR: {
        AutoNameVector::VectorImpl &vector = static_cast<AutoNameVector *>(this)->vector;
        MarkStringRootRange(trc, vector.length(), vector.begin(), "js::AutoNameVector.vector");
        return;
      }

      case VALARRAY: {
        AutoValueArray *array = static_cast<AutoValueArray *>(this);
        MarkValueRootRange(trc, array->length(), array->start(), "js::AutoValueArray");
        return;
      }

      case SCRIPTVECTOR: {
        AutoScriptVector::VectorImpl &vector = static_cast<AutoScriptVector *>(this)->vector;
        for (size_t i = 0; i < vector.length(); i++)
            MarkScriptRoot(trc, &vector[i], "AutoScriptVector element");
        return;
      }

      case PROPDESC: {
        PropDesc::AutoRooter *rooter = static_cast<PropDesc::AutoRooter *>(this);
        MarkValueRoot(trc, &rooter->pd->pd_, "PropDesc::AutoRooter pd");
        MarkValueRoot(trc, &rooter->pd->value_, "PropDesc::AutoRooter value");
        MarkValueRoot(trc, &rooter->pd->get_, "PropDesc::AutoRooter get");
        MarkValueRoot(trc, &rooter->pd->set_, "PropDesc::AutoRooter set");
        return;
      }

      case SHAPERANGE: {
        Shape::Range::AutoRooter *rooter = static_cast<Shape::Range::AutoRooter *>(this);
        rooter->trace(trc);
        return;
      }

      case STACKSHAPE: {
        StackShape::AutoRooter *rooter = static_cast<StackShape::AutoRooter *>(this);
        if (rooter->shape->base)
            MarkBaseShapeRoot(trc, (BaseShape**) &rooter->shape->base, "StackShape::AutoRooter base");
        MarkIdRoot(trc, (jsid*) &rooter->shape->propid, "StackShape::AutoRooter id");
        return;
      }

      case STACKBASESHAPE: {
        StackBaseShape::AutoRooter *rooter = static_cast<StackBaseShape::AutoRooter *>(this);
        if (rooter->base->parent)
            MarkObjectRoot(trc, (JSObject**) &rooter->base->parent, "StackBaseShape::AutoRooter parent");
        if ((rooter->base->flags & BaseShape::HAS_GETTER_OBJECT) && rooter->base->rawGetter) {
            MarkObjectRoot(trc, (JSObject**) &rooter->base->rawGetter,
                           "StackBaseShape::AutoRooter getter");
        }
        if ((rooter->base->flags & BaseShape::HAS_SETTER_OBJECT) && rooter->base->rawSetter) {
            MarkObjectRoot(trc, (JSObject**) &rooter->base->rawSetter,
                           "StackBaseShape::AutoRooter setter");
        }
        return;
      }

      case BINDINGS: {
        Bindings::AutoRooter *rooter = static_cast<Bindings::AutoRooter *>(this);
        rooter->trace(trc);
        return;
      }

      case GETTERSETTER: {
        AutoRooterGetterSetter::Inner *rooter = static_cast<AutoRooterGetterSetter::Inner *>(this);
        if ((rooter->attrs & JSPROP_GETTER) && *rooter->pgetter)
            MarkObjectRoot(trc, (JSObject**) rooter->pgetter, "AutoRooterGetterSetter getter");
        if ((rooter->attrs & JSPROP_SETTER) && *rooter->psetter)
            MarkObjectRoot(trc, (JSObject**) rooter->psetter, "AutoRooterGetterSetter setter");
        return;
      }

      case REGEXPSTATICS: {
          /*
        RegExpStatics::AutoRooter *rooter = static_cast<RegExpStatics::AutoRooter *>(this);
        rooter->trace(trc);
          */
        return;
      }

      case HASHABLEVALUE: {
          /*
        HashableValue::AutoRooter *rooter = static_cast<HashableValue::AutoRooter *>(this);
        rooter->trace(trc);
          */
        return;
      }

      case IONMASM: {
#ifdef JS_ION
        static_cast<js::ion::MacroAssembler::AutoRooter *>(this)->masm()->trace(trc);
#endif
        return;
      }
    }

    JS_ASSERT(tag >= 0);
    MarkValueRootRange(trc, tag, static_cast<AutoArrayRooter *>(this)->array,
                       "JS::AutoArrayRooter.array");
}

/* static */ void
AutoGCRooter::traceAll(JSTracer *trc)
{
    for (js::AutoGCRooter *gcr = trc->runtime->autoGCRooters; gcr; gcr = gcr->down)
        gcr->trace(trc);
}

void
Shape::Range::AutoRooter::trace(JSTracer *trc)
{
    if (r->cursor)
        MarkShapeRoot(trc, const_cast<Shape**>(&r->cursor), "Shape::Range::AutoRooter");
}

void
Bindings::AutoRooter::trace(JSTracer *trc)
{
    bindings->trace(trc);
}

void
RegExpStatics::AutoRooter::trace(JSTracer *trc)
{
    if (statics->matchPairsInput)
        MarkStringRoot(trc, reinterpret_cast<JSString**>(&statics->matchPairsInput),
                       "RegExpStatics::AutoRooter matchPairsInput");
    if (statics->pendingInput)
        MarkStringRoot(trc, reinterpret_cast<JSString**>(&statics->pendingInput),
                       "RegExpStatics::AutoRooter pendingInput");
}

void
HashableValue::AutoRooter::trace(JSTracer *trc)
{
    MarkValueRoot(trc, reinterpret_cast<Value*>(&v->value), "HashableValue::AutoRooter");
}

namespace js {

static void
MarkRuntime(JSTracer *trc, bool useSavedRoots = false)
{
    JSRuntime *rt = trc->runtime;
    JS_ASSERT(trc->callback != GCMarker::GrayCallback);

    if (IS_GC_MARKING_TRACER(trc)) {
        for (CompartmentsIter c(rt); !c.done(); c.next()) {
            if (!c->isCollecting())
                c->markCrossCompartmentWrappers(trc);
        }
        Debugger::markCrossCompartmentDebuggerObjectReferents(trc);
    }

    AutoGCRooter::traceAll(trc);

    if (rt->hasContexts()) {
#ifdef JSGC_USE_EXACT_ROOTING
        MarkExactStackRoots(trc);
#else
        MarkConservativeStackRoots(trc, useSavedRoots);
#endif
        rt->markSelfHostedGlobal(trc);
    }

    for (RootRange r = rt->gcRootsHash.all(); !r.empty(); r.popFront())
        gc_root_traversal(trc, r.front());

    for (GCLocks::Range r = rt->gcLocksHash.all(); !r.empty(); r.popFront())
        gc_lock_traversal(r.front(), trc);

    if (rt->scriptAndCountsVector) {
        ScriptAndCountsVector &vec = *rt->scriptAndCountsVector;
        for (size_t i = 0; i < vec.length(); i++)
            MarkScriptRoot(trc, &vec[i].script, "scriptAndCountsVector");
    }

    if (!IS_GC_MARKING_TRACER(trc) || rt->atomsCompartment->isCollecting())
        MarkAtomState(trc);
    rt->staticStrings.trace(trc);

    for (ContextIter acx(rt); !acx.done(); acx.next())
        acx->mark(trc);

    /* We can't use GCCompartmentsIter if we're called from TraceRuntime. */
    for (CompartmentsIter c(rt); !c.done(); c.next()) {
        if (IS_GC_MARKING_TRACER(trc) && !c->isCollecting())
            continue;

        if ((c->activeAnalysis || c->isPreservingCode()) && IS_GC_MARKING_TRACER(trc)) {
            gcstats::AutoPhase ap(rt->gcStats, gcstats::PHASE_MARK_TYPES);
            c->markTypes(trc);
        }

        /* During a GC, these are treated as weak pointers. */
        if (!IS_GC_MARKING_TRACER(trc)) {
            if (c->watchpointMap)
                c->watchpointMap->markAll(trc);
        }

        /* Do not discard scripts with counts while profiling. */
        if (rt->profilingScripts) {
            for (CellIterUnderGC i(c, FINALIZE_SCRIPT); !i.done(); i.next()) {
                JSScript *script = i.get<JSScript>();
                if (script->hasScriptCounts) {
                    MarkScriptRoot(trc, &script, "profilingScripts");
                    JS_ASSERT(script == i.get<JSScript>());
                }
            }
        }
    }

#ifdef JS_METHODJIT
    /* We need to expand inline frames before stack scanning. */
    for (CompartmentsIter c(rt); !c.done(); c.next())
        mjit::ExpandInlineFrames(c);
#endif

    rt->stackSpace.markAndClobber(trc);
    rt->debugScopes->mark(trc);
	
#ifdef JS_ION
    ion::MarkIonActivations(rt, trc);
    ion::MarkIonCompilerRoots(trc);
#endif

    for (CompartmentsIter c(rt); !c.done(); c.next())
        c->mark(trc);

    /* The embedding can register additional roots here. */
    if (JSTraceDataOp op = rt->gcBlackRootsTraceOp)
        (*op)(trc, rt->gcBlackRootsData);

    /* During GC, this buffers up the gray roots and doesn't mark them. */
    if (JSTraceDataOp op = rt->gcGrayRootsTraceOp) {
        if (IS_GC_MARKING_TRACER(trc)) {
            GCMarker *gcmarker = static_cast<GCMarker *>(trc);
            gcmarker->startBufferingGrayRoots();
            (*op)(trc, rt->gcGrayRootsData);
            gcmarker->endBufferingGrayRoots();
        } else {
            (*op)(trc, rt->gcGrayRootsData);
        }
    }
}

static void
TriggerOperationCallback(JSRuntime *rt, gcreason::Reason reason)
{
    if (rt->gcIsNeeded)
        return;

    rt->gcIsNeeded = true;
    rt->gcTriggerReason = reason;
    rt->triggerOperationCallback();
}

void
TriggerGC(JSRuntime *rt, gcreason::Reason reason)
{
    JS_ASSERT(rt->onOwnerThread());

    if (rt->isHeapBusy())
        return;

    PrepareForFullGC(rt);
    TriggerOperationCallback(rt, reason);
}

void
TriggerCompartmentGC(JSCompartment *comp, gcreason::Reason reason)
{
    JSRuntime *rt = comp->rt;
    JS_ASSERT(rt->onOwnerThread());

    if (rt->isHeapBusy())
        return;

    if (rt->gcZeal() == ZealAllocValue) {
        TriggerGC(rt, reason);
        return;
    }

    if (comp == rt->atomsCompartment) {
        /* We can't do a compartmental GC of the default compartment. */
        TriggerGC(rt, reason);
        return;
    }

    PrepareCompartmentForGC(comp);
    TriggerOperationCallback(rt, reason);
}

void
MaybeGC(JSContext *cx)
{
    JSRuntime *rt = cx->runtime;
    JS_ASSERT(rt->onOwnerThread());

    if (rt->gcZeal() == ZealAllocValue || rt->gcZeal() == ZealPokeValue) {
        PrepareForFullGC(rt);
        GC(rt, GC_NORMAL, gcreason::MAYBEGC);
        return;
    }

    if (rt->gcIsNeeded) {
        GCSlice(rt, GC_NORMAL, gcreason::MAYBEGC);
        return;
    }

    double factor = rt->gcHighFrequencyGC ? 0.75 : 0.9;
    JSCompartment *comp = cx->compartment;
    if (comp->gcBytes > 1024 * 1024 &&
        comp->gcBytes >= factor * comp->gcTriggerBytes &&
        rt->gcIncrementalState == NO_INCREMENTAL &&
        !rt->gcHelperThread.sweeping())
    {
        PrepareCompartmentForGC(comp);
        GCSlice(rt, GC_NORMAL, gcreason::MAYBEGC);
        return;
    }

    if (comp->gcMallocAndFreeBytes > comp->gcTriggerMallocAndFreeBytes) {
        PrepareCompartmentForGC(comp);
        GCSlice(rt, GC_NORMAL, gcreason::MAYBEGC);
        return;
    }

#ifndef JS_MORE_DETERMINISTIC
    /*
     * Access to the counters and, on 32 bit, setting gcNextFullGCTime below
     * is not atomic and a race condition could trigger or suppress the GC. We
     * tolerate this.
     */
    int64_t now = PRMJ_Now();
    if (rt->gcNextFullGCTime && rt->gcNextFullGCTime <= now) {
        if (rt->gcChunkAllocationSinceLastGC ||
            rt->gcNumArenasFreeCommitted > FreeCommittedArenasThreshold)
        {
            PrepareForFullGC(rt);
            GCSlice(rt, GC_SHRINK, gcreason::MAYBEGC);
        } else {
            rt->gcNextFullGCTime = now + GC_IDLE_FULL_SPAN;
        }
    }
#endif
}

static void
DecommitArenasFromAvailableList(JSRuntime *rt, Chunk **availableListHeadp)
{
    Chunk *chunk = *availableListHeadp;
    if (!chunk)
        return;

    /*
     * Decommit is expensive so we avoid holding the GC lock while calling it.
     *
     * We decommit from the tail of the list to minimize interference with the
     * main thread that may start to allocate things at this point.
     *
     * The arena that is been decommitted outside the GC lock must not be
     * available for allocations either via the free list or via the
     * decommittedArenas bitmap. For that we just fetch the arena from the
     * free list before the decommit pretending as it was allocated. If this
     * arena also is the single free arena in the chunk, then we must remove
     * from the available list before we release the lock so the allocation
     * thread would not see chunks with no free arenas on the available list.
     *
     * After we retake the lock, we mark the arena as free and decommitted if
     * the decommit was successful. We must also add the chunk back to the
     * available list if we removed it previously or when the main thread
     * have allocated all remaining free arenas in the chunk.
     *
     * We also must make sure that the aheader is not accessed again after we
     * decommit the arena.
     */
    JS_ASSERT(chunk->info.prevp == availableListHeadp);
    while (Chunk *next = chunk->info.next) {
        JS_ASSERT(next->info.prevp == &chunk->info.next);
        chunk = next;
    }

    for (;;) {
        while (chunk->info.numArenasFreeCommitted != 0) {
            ArenaHeader *aheader = chunk->fetchNextFreeArena(rt);

            Chunk **savedPrevp = chunk->info.prevp;
            if (!chunk->hasAvailableArenas())
                chunk->removeFromAvailableList();

            size_t arenaIndex = Chunk::arenaIndex(aheader->arenaAddress());
            bool ok;
            {
                /*
                 * If the main thread waits for the decommit to finish, skip
                 * potentially expensive unlock/lock pair on the contested
                 * lock.
                 */
                Maybe<AutoUnlockGC> maybeUnlock;
                if (!rt->isHeapBusy())
                    maybeUnlock.construct(rt);
                ok = MarkPagesUnused(aheader->getArena(), ArenaSize);
            }

            if (ok) {
                ++chunk->info.numArenasFree;
                chunk->decommittedArenas.set(arenaIndex);
            } else {
                chunk->addArenaToFreeList(rt, aheader);
            }
            JS_ASSERT(chunk->hasAvailableArenas());
            JS_ASSERT(!chunk->unused());
            if (chunk->info.numArenasFree == 1) {
                /*
                 * Put the chunk back to the available list either at the
                 * point where it was before to preserve the available list
                 * that we enumerate, or, when the allocation thread has fully
                 * used all the previous chunks, at the beginning of the
                 * available list.
                 */
                Chunk **insertPoint = savedPrevp;
                if (savedPrevp != availableListHeadp) {
                    Chunk *prev = Chunk::fromPointerToNext(savedPrevp);
                    if (!prev->hasAvailableArenas())
                        insertPoint = availableListHeadp;
                }
                chunk->insertToAvailableList(insertPoint);
            } else {
                JS_ASSERT(chunk->info.prevp);
            }

            if (rt->gcChunkAllocationSinceLastGC) {
                /*
                 * The allocator thread has started to get new chunks. We should stop
                 * to avoid decommitting arenas in just allocated chunks.
                 */
                return;
            }
        }

        /*
         * chunk->info.prevp becomes null when the allocator thread consumed
         * all chunks from the available list.
         */
        JS_ASSERT_IF(chunk->info.prevp, *chunk->info.prevp == chunk);
        if (chunk->info.prevp == availableListHeadp || !chunk->info.prevp)
            break;

        /*
         * prevp exists and is not the list head. It must point to the next
         * field of the previous chunk.
         */
        chunk = chunk->getPrevious();
    }
}

static void
DecommitArenas(JSRuntime *rt)
{
    DecommitArenasFromAvailableList(rt, &rt->gcSystemAvailableChunkListHead);
    DecommitArenasFromAvailableList(rt, &rt->gcUserAvailableChunkListHead);
}

/* Must be called with the GC lock taken. */
static void
ExpireChunksAndArenas(JSRuntime *rt, bool shouldShrink)
{
    if (Chunk *toFree = rt->gcChunkPool.expire(rt, shouldShrink)) {
        AutoUnlockGC unlock(rt);
        FreeChunkList(toFree);
    }

    if (shouldShrink)
        DecommitArenas(rt);
}

#ifdef JS_THREADSAFE
static unsigned
GetCPUCount()
{
    static unsigned ncpus = 0;
    if (ncpus == 0) {
# ifdef XP_WIN
        SYSTEM_INFO sysinfo;
        GetSystemInfo(&sysinfo);
        ncpus = unsigned(sysinfo.dwNumberOfProcessors);
# else
        long n = sysconf(_SC_NPROCESSORS_ONLN);
        ncpus = (n > 0) ? unsigned(n) : 1;
# endif
    }
    return ncpus;
}
#endif /* JS_THREADSAFE */

bool
GCHelperThread::init()
{
#ifdef JS_THREADSAFE
    if (!(wakeup = PR_NewCondVar(rt->gcLock)))
        return false;
    if (!(done = PR_NewCondVar(rt->gcLock)))
        return false;

    thread = PR_CreateThread(PR_USER_THREAD, threadMain, this, PR_PRIORITY_NORMAL,
                             PR_GLOBAL_THREAD, PR_JOINABLE_THREAD, 0);
    if (!thread)
        return false;

    backgroundAllocation = (GetCPUCount() >= 2);
#else
    backgroundAllocation = false;
#endif /* JS_THREADSAFE */
    return true;
}

void
GCHelperThread::finish()
{
#ifdef JS_THREADSAFE
    PRThread *join = NULL;
    {
        AutoLockGC lock(rt);
        if (thread && state != SHUTDOWN) {
            /*
             * We cannot be in the ALLOCATING or CANCEL_ALLOCATION states as
             * the allocations should have been stopped during the last GC.
             */
            JS_ASSERT(state == IDLE || state == SWEEPING);
            if (state == IDLE)
                PR_NotifyCondVar(wakeup);
            state = SHUTDOWN;
            join = thread;
        }
    }
    if (join) {
        /* PR_DestroyThread is not necessary. */
        PR_JoinThread(join);
    }
    if (wakeup)
        PR_DestroyCondVar(wakeup);
    if (done)
        PR_DestroyCondVar(done);
#else
    /*
     * In non-threadsafe configurations, we do all work synchronously, so we must be IDLE
     */
    JS_ASSERT(state == IDLE);
#endif /* JS_THREADSAFE */
}

#ifdef JS_THREADSAFE
/* static */
void
GCHelperThread::threadMain(void *arg)
{
    PR_SetCurrentThreadName("JS GC Helper");
    static_cast<GCHelperThread *>(arg)->threadLoop();
}

void
GCHelperThread::threadLoop()
{
    AutoLockGC lock(rt);

    /*
     * Even on the first iteration the state can be SHUTDOWN or SWEEPING if
     * the stop request or the GC and the corresponding startBackgroundSweep call
     * happen before this thread has a chance to run.
     */
    for (;;) {
        switch (state) {
          case SHUTDOWN:
            return;
          case IDLE:
            PR_WaitCondVar(wakeup, PR_INTERVAL_NO_TIMEOUT);
            break;
          case SWEEPING:
            doSweep();
            if (state == SWEEPING)
                state = IDLE;
            PR_NotifyAllCondVar(done);
            break;
          case ALLOCATING:
            do {
                Chunk *chunk;
                {
                    AutoUnlockGC unlock(rt);
                    chunk = Chunk::allocate(rt);
                }

                /* OOM stops the background allocation. */
                if (!chunk)
                    break;
                JS_ASSERT(chunk->info.numArenasFreeCommitted == ArenasPerChunk);
                rt->gcNumArenasFreeCommitted += ArenasPerChunk;
                rt->gcChunkPool.put(chunk);
            } while (state == ALLOCATING && rt->gcChunkPool.wantBackgroundAllocation(rt));
            if (state == ALLOCATING)
                state = IDLE;
            break;
          case CANCEL_ALLOCATION:
            state = IDLE;
            PR_NotifyAllCondVar(done);
            break;
        }
    }
}
#endif /* JS_THREADSAFE */

bool
GCHelperThread::prepareForBackgroundSweep()
{
    JS_ASSERT(state == IDLE);
#ifdef JS_THREADSAFE
    size_t maxArenaLists = MAX_BACKGROUND_FINALIZE_KINDS * rt->compartments.length();
    return finalizeVector.reserve(maxArenaLists);
#else
    return false;
#endif /* JS_THREADSAFE */
}

void
GCHelperThread::startBackgroundSweep(bool shouldShrink)
{
#ifdef JS_THREADSAFE
    AutoLockGC lock(rt);
    JS_ASSERT(state == IDLE);
    JS_ASSERT(!sweepFlag);
    sweepFlag = true;
    shrinkFlag = shouldShrink;
    state = SWEEPING;
    PR_NotifyCondVar(wakeup);
#else
    JS_NOT_REACHED("No background sweep if !JS_THREADSAFE");
#endif /* JS_THREADSAFE */
}

#ifdef JS_THREADSAFE
/* Must be called with the GC lock taken. */
void
GCHelperThread::startBackgroundShrink()
{
    switch (state) {
      case IDLE:
        JS_ASSERT(!sweepFlag);
        shrinkFlag = true;
        state = SWEEPING;
        PR_NotifyCondVar(wakeup);
        break;
      case SWEEPING:
        shrinkFlag = true;
        break;
      case ALLOCATING:
      case CANCEL_ALLOCATION:
        /*
         * If we have started background allocation there is nothing to
         * shrink.
         */
        break;
      case SHUTDOWN:
        JS_NOT_REACHED("No shrink on shutdown");
    }
}
#endif /* JS_THREADSAFE */

void
GCHelperThread::waitBackgroundSweepEnd()
{
#ifdef JS_THREADSAFE
    AutoLockGC lock(rt);
    while (state == SWEEPING)
        PR_WaitCondVar(done, PR_INTERVAL_NO_TIMEOUT);
#else
    JS_ASSERT(state == IDLE);
#endif /* JS_THREADSAFE */
}

void
GCHelperThread::waitBackgroundSweepOrAllocEnd()
{
#ifdef JS_THREADSAFE
    AutoLockGC lock(rt);
    if (state == ALLOCATING)
        state = CANCEL_ALLOCATION;
    while (state == SWEEPING || state == CANCEL_ALLOCATION)
        PR_WaitCondVar(done, PR_INTERVAL_NO_TIMEOUT);
#else
    JS_ASSERT(state == IDLE);
#endif /* JS_THREADSAFE */
}

/* Must be called with the GC lock taken. */
inline void
GCHelperThread::startBackgroundAllocationIfIdle()
{
#ifdef JS_THREADSAFE
    if (state == IDLE) {
        state = ALLOCATING;
        PR_NotifyCondVar(wakeup);
    }
#else
    JS_ASSERT(state == IDLE);
#endif /* JS_THREADSAFE */
}

JS_FRIEND_API(void)
GCHelperThread::replenishAndFreeLater(void *ptr)
{
    JS_ASSERT(freeCursor == freeCursorEnd);
    do {
        if (freeCursor && !freeVector.append(freeCursorEnd - FREE_ARRAY_LENGTH))
            break;
        freeCursor = (void **) OffTheBooks::malloc_(FREE_ARRAY_SIZE);
        if (!freeCursor) {
            freeCursorEnd = NULL;
            break;
        }
        freeCursorEnd = freeCursor + FREE_ARRAY_LENGTH;
        *freeCursor++ = ptr;
        return;
    } while (false);
    Foreground::free_(ptr);
}

#ifdef JS_THREADSAFE
/* Must be called with the GC lock taken. */
void
GCHelperThread::doSweep()
{
    if (sweepFlag) {
        sweepFlag = false;
        AutoUnlockGC unlock(rt);

        /*
         * We must finalize in the insert order, see comments in
         * finalizeObjects.
         */
        FreeOp fop(rt, false, true);
        for (ArenaHeader **i = finalizeVector.begin(); i != finalizeVector.end(); ++i)
            ArenaLists::backgroundFinalize(&fop, *i);
        finalizeVector.resize(0);

        if (freeCursor) {
            void **array = freeCursorEnd - FREE_ARRAY_LENGTH;
            freeElementsAndArray(array, freeCursor);
            freeCursor = freeCursorEnd = NULL;
        } else {
            JS_ASSERT(!freeCursorEnd);
        }
        for (void ***iter = freeVector.begin(); iter != freeVector.end(); ++iter) {
            void **array = *iter;
            freeElementsAndArray(array, array + FREE_ARRAY_LENGTH);
        }
        freeVector.resize(0);

        rt->freeLifoAlloc.freeAll();
    }

    bool shrinking = shrinkFlag;
    ExpireChunksAndArenas(rt, shrinking);

    /*
     * The main thread may have called ShrinkGCBuffers while
     * ExpireChunksAndArenas(rt, false) was running, so we recheck the flag
     * afterwards.
     */
    if (!shrinking && shrinkFlag) {
        shrinkFlag = false;
        ExpireChunksAndArenas(rt, true);
    }
}
#endif /* JS_THREADSAFE */

} /* namespace js */

static bool
ReleaseObservedTypes(JSRuntime *rt)
{
    bool releaseTypes = rt->gcZeal() != 0;

#ifndef JS_MORE_DETERMINISTIC
    int64_t now = PRMJ_Now();
    if (now >= rt->gcJitReleaseTime)
        releaseTypes = true;
    if (releaseTypes)
        rt->gcJitReleaseTime = now + JIT_SCRIPT_RELEASE_TYPES_INTERVAL;
#endif

    return releaseTypes;
}

static void
SweepCompartments(FreeOp *fop, gcreason::Reason gcReason)
{
    JSRuntime *rt = fop->runtime();
    JS_ASSERT_IF(gcReason == gcreason::LAST_CONTEXT, !rt->hasContexts());

    JSDestroyCompartmentCallback callback = rt->destroyCompartmentCallback;

    /* Skip the atomsCompartment. */
    JSCompartment **read = rt->compartments.begin() + 1;
    JSCompartment **end = rt->compartments.end();
    JSCompartment **write = read;
    JS_ASSERT(rt->compartments.length() >= 1);
    JS_ASSERT(*rt->compartments.begin() == rt->atomsCompartment);

    while (read < end) {
        JSCompartment *compartment = *read++;

        if (!compartment->hold && compartment->isCollecting() &&
            (compartment->arenas.arenaListsAreEmpty() || gcReason == gcreason::LAST_CONTEXT))
        {
            compartment->arenas.checkEmptyFreeLists();
            if (callback)
                callback(fop, compartment);
            if (compartment->principals)
                JS_DropPrincipals(rt, compartment->principals);
            fop->delete_(compartment);
            continue;
        }
        *write++ = compartment;
    }
    rt->compartments.resize(write - rt->compartments.begin());
}

static void
PurgeRuntime(JSRuntime *rt)
{
    for (GCCompartmentsIter c(rt); !c.done(); c.next())
        c->purge();

    rt->freeLifoAlloc.transferUnusedFrom(&rt->tempLifoAlloc);

    rt->gsnCache.purge();
    rt->propertyCache.purge(rt);
    rt->newObjectCache.purge();
    rt->nativeIterCache.purge();
    rt->sourceDataCache.purge();
    rt->evalCache.clear();

    for (ContextIter acx(rt); !acx.done(); acx.next())
        acx->purge();
}

static bool
ShouldPreserveJITCode(JSCompartment *c, int64_t currentTime)
{
    if (c->rt->gcShouldCleanUpEverything || !c->types.inferenceEnabled)
        return false;

    if (c->rt->alwaysPreserveCode)
        return true;
    if (c->lastAnimationTime + PRMJ_USEC_PER_SEC >= currentTime &&
        c->lastCodeRelease + (PRMJ_USEC_PER_SEC * 300) >= currentTime) {
        return true;
    }

    c->lastCodeRelease = currentTime;
    return false;
}

static void
BeginMarkPhase(JSRuntime *rt)
{
    int64_t currentTime = PRMJ_Now();

    rt->gcIsFull = true;
    DebugOnly<bool> any = false;
    for (CompartmentsIter c(rt); !c.done(); c.next()) {
        /* Assert that compartment state is as we expect */
        JS_ASSERT(!c->isCollecting());
        for (unsigned i = 0; i < FINALIZE_LIMIT; ++i)
            JS_ASSERT(!c->arenas.arenaListsToSweep[i]);

        /* Set up which compartments will be collected. */
        if (c->isGCScheduled()) {
            any = true;
            if (c.get() != rt->atomsCompartment)
                c->setCollecting(true);
        } else {
            rt->gcIsFull = false;
        }

        c->setPreservingCode(ShouldPreserveJITCode(c, currentTime));
    }

    /* Check that at least one compartment is scheduled for collection. */
    JS_ASSERT(any);

    /*
     * Atoms are not in the cross-compartment map. So if there are any
     * compartments that are not being collected, we are not allowed to collect
     * atoms. Otherwise, the non-collected compartments could contain pointers
     * to atoms that we would miss.
     */
    if (rt->atomsCompartment->isGCScheduled() && rt->gcIsFull && !rt->gcKeepAtoms)
        rt->atomsCompartment->setCollecting(true);

    /*
     * At the end of each incremental slice, we call prepareForIncrementalGC,
     * which marks objects in all arenas that we're currently allocating
     * into. This can cause leaks if unreachable objects are in these
     * arenas. This purge call ensures that we only mark arenas that have had
     * allocations after the incremental GC started.
     */
    if (rt->gcIsIncremental) {
        for (GCCompartmentsIter c(rt); !c.done(); c.next())
            c->arenas.purge();
    }

    rt->gcMarker.start(rt);
    JS_ASSERT(!rt->gcMarker.callback);
    JS_ASSERT(IS_GC_MARKING_TRACER(&rt->gcMarker));

    /* For non-incremental GC the following sweep discards the jit code. */
    if (rt->gcIsIncremental) {
        for (GCCompartmentsIter c(rt); !c.done(); c.next()) {
            gcstats::AutoPhase ap(rt->gcStats, gcstats::PHASE_MARK_DISCARD_CODE);
            c->discardJitCode(rt->defaultFreeOp());
        }
    }

    GCMarker *gcmarker = &rt->gcMarker;

    rt->gcStartNumber = rt->gcNumber;

    /* Reset weak map list. */
    WeakMapBase::resetWeakMapList(rt);

    /*
     * We must purge the runtime at the beginning of an incremental GC. The
     * danger if we purge later is that the snapshot invariant of incremental
     * GC will be broken, as follows. If some object is reachable only through
     * some cache (say the dtoaCache) then it will not be part of the snapshot.
     * If we purge after root marking, then the mutator could obtain a pointer
     * to the object and start using it. This object might never be marked, so
     * a GC hazard would exist.
     */
    {
        gcstats::AutoPhase ap(rt->gcStats, gcstats::PHASE_PURGE);
        PurgeRuntime(rt);
    }

    /*
     * Mark phase.
     */
    gcstats::AutoPhase ap1(rt->gcStats, gcstats::PHASE_MARK);
    gcstats::AutoPhase ap2(rt->gcStats, gcstats::PHASE_MARK_ROOTS);

    /* Unmark everything in the compartments being collected. */
    for (GCCompartmentsIter c(rt); !c.done(); c.next())
        c->arenas.unmarkAll();

    MarkRuntime(gcmarker);
}

void
MarkWeakReferences(GCMarker *gcmarker)
{
    JS_ASSERT(gcmarker->isDrained());
    while (WatchpointMap::markAllIteratively(gcmarker) ||
           WeakMapBase::markAllIteratively(gcmarker) ||
           Debugger::markAllIteratively(gcmarker))
    {
        SliceBudget budget;
        gcmarker->drainMarkStack(budget);
    }
    JS_ASSERT(gcmarker->isDrained());
}

static void
MarkGrayAndWeak(JSRuntime *rt)
{
    GCMarker *gcmarker = &rt->gcMarker;

    {
        gcstats::AutoPhase ap(rt->gcStats, gcstats::PHASE_MARK_WEAK);
        JS_ASSERT(gcmarker->isDrained());
        MarkWeakReferences(gcmarker);
    }

    {
        gcstats::AutoPhase ap(rt->gcStats, gcstats::PHASE_MARK_GRAY);
        gcmarker->setMarkColorGray();
        if (gcmarker->hasBufferedGrayRoots()) {
            gcmarker->markBufferedGrayRoots();
        } else {
            if (JSTraceDataOp op = rt->gcGrayRootsTraceOp)
                (*op)(gcmarker, rt->gcGrayRootsData);
        }
        SliceBudget budget;
        gcmarker->drainMarkStack(budget);
    }

    {
        gcstats::AutoPhase ap(rt->gcStats, gcstats::PHASE_MARK_GRAY_WEAK);
        MarkWeakReferences(gcmarker);
    }

    JS_ASSERT(gcmarker->isDrained());
}

#ifdef DEBUG
static void
ValidateIncrementalMarking(JSRuntime *rt);
#endif

static void
EndMarkPhase(JSRuntime *rt)
{
    {
        gcstats::AutoPhase ap1(rt->gcStats, gcstats::PHASE_MARK);
        MarkGrayAndWeak(rt);
    }

    JS_ASSERT(rt->gcMarker.isDrained());

#ifdef DEBUG
    if (rt->gcIsIncremental && rt->gcValidate)
        ValidateIncrementalMarking(rt);
#endif

    /*
     * Having black->gray edges violates our promise to the cycle
     * collector. This can happen if we're collecting a compartment and it has
     * an edge to an uncollected compartment: it's possible that the source and
     * destination of the cross-compartment edge should be gray, but the source
     * was marked black by the conservative scanner.
     */
    bool foundBlackGray = false;
    for (GCCompartmentsIter c(rt); !c.done(); c.next()) {
        for (WrapperMap::Enum e(c->crossCompartmentWrappers); !e.empty(); e.popFront()) {
            Cell *dst = e.front().key.wrapped;
            Cell *src = ToMarkable(e.front().value);
            JS_ASSERT(src->compartment() == c.get());
            if (IsCellMarked(&src) && !src->isMarked(GRAY) && dst->isMarked(GRAY)) {
                JS_ASSERT(!dst->compartment()->isCollecting());
                foundBlackGray = true;
            }
        }
    }

    /*
     * To avoid the black->gray edge, we completely clear the mark bits of all
     * uncollected compartments. This is safe, although it may prevent the
     * cycle collector from collecting some dead objects.
     */
    if (foundBlackGray) {
        for (CompartmentsIter c(rt); !c.done(); c.next()) {
            if (!c->isCollecting())
                c->arenas.unmarkAll();
        }
    }

    rt->gcMarker.stop();

    /* We do not discard JIT here code as the following sweeping does that. */
}

#ifdef DEBUG
static void
ValidateIncrementalMarking(JSRuntime *rt)
{
    typedef HashMap<Chunk *, uintptr_t *, GCChunkHasher, SystemAllocPolicy> BitmapMap;
    BitmapMap map;
    if (!map.init())
        return;

    GCMarker *gcmarker = &rt->gcMarker;

    /* Save existing mark bits. */
    for (GCChunkSet::Range r(rt->gcChunkSet.all()); !r.empty(); r.popFront()) {
        ChunkBitmap *bitmap = &r.front()->bitmap;
        uintptr_t *entry = (uintptr_t *)js_malloc(sizeof(bitmap->bitmap));
        if (!entry)
            return;

        memcpy(entry, bitmap->bitmap, sizeof(bitmap->bitmap));
        if (!map.putNew(r.front(), entry))
            return;
    }

    /* Save the existing weakmaps. */
    WeakMapVector weakmaps;
    if (!WeakMapBase::saveWeakMapList(rt, weakmaps))
        return;

    /*
     * After this point, the function should run to completion, so we shouldn't
     * do anything fallible.
     */

    /* Re-do all the marking, but non-incrementally. */
    js::gc::State state = rt->gcIncrementalState;
    rt->gcIncrementalState = MARK_ROOTS;

    /* As we're re-doing marking, we need to reset the weak map list. */
    WeakMapBase::resetWeakMapList(rt);

    JS_ASSERT(gcmarker->isDrained());
    gcmarker->reset();

    for (GCChunkSet::Range r(rt->gcChunkSet.all()); !r.empty(); r.popFront())
        r.front()->bitmap.clear();

    MarkRuntime(gcmarker, true);

    SliceBudget budget;
    rt->gcIncrementalState = MARK;
    rt->gcMarker.drainMarkStack(budget);
    MarkGrayAndWeak(rt);

    /* Now verify that we have the same mark bits as before. */
    for (GCChunkSet::Range r(rt->gcChunkSet.all()); !r.empty(); r.popFront()) {
        Chunk *chunk = r.front();
        ChunkBitmap *bitmap = &chunk->bitmap;
        uintptr_t *entry = map.lookup(r.front())->value;
        ChunkBitmap incBitmap;

        memcpy(incBitmap.bitmap, entry, sizeof(incBitmap.bitmap));
        js_free(entry);

        for (size_t i = 0; i < ArenasPerChunk; i++) {
            if (chunk->decommittedArenas.get(i))
                continue;
            Arena *arena = &chunk->arenas[i];
            if (!arena->aheader.allocated())
                continue;
            if (!arena->aheader.compartment->isCollecting())
                continue;
            if (arena->aheader.allocatedDuringIncremental)
                continue;

            AllocKind kind = arena->aheader.getAllocKind();
            uintptr_t thing = arena->thingsStart(kind);
            uintptr_t end = arena->thingsEnd();
            while (thing < end) {
                Cell *cell = (Cell *)thing;
                JS_ASSERT_IF(bitmap->isMarked(cell, BLACK), incBitmap.isMarked(cell, BLACK));
                thing += Arena::thingSize(kind);
            }
        }

        memcpy(bitmap->bitmap, incBitmap.bitmap, sizeof(incBitmap.bitmap));
    }

    /* Restore the weak map list. */
    WeakMapBase::resetWeakMapList(rt);
    WeakMapBase::restoreWeakMapList(rt, weakmaps);

    rt->gcIncrementalState = state;
}
#endif

/*
 * If compartment A has an edge to an unmarked object in compartment B, then we
 * must not sweep A in a later slice than we sweep B. That's because a write
 * barrier in A that could lead to the unmarked object in B becoming
 * marked. However, if we had already swept that object, we would be in trouble.
 *
 * If we consider these dependencies as a graph, then all the compartments in
 * any strongly-connected component of this graph must be swept in the same
 * slice. This class is used to compute these strongly connected components via
 * Tarjan's algorithm.
 */
class PartitionCompartments
{
    typedef unsigned Node;
    typedef Vector<Node, 0, SystemAllocPolicy> NodeVector;
    typedef Vector<bool, 0, SystemAllocPolicy> BoolVector;

    static const Node Undefined = Node(-1);

    JSRuntime *runtime;

    /*
     * The value of clock ticks monotonically upward as each new compartment is
     * discovered by the algorithm. When a new SCC is found, it is assigned a
     * number from nextSCC.
     */
    Node clock, nextSCC;

    /*
     * Compartments have an index based on their order in rt->compartments. The
     * index is used as a subscript into the arrays below.
     *
     * discoveryTime[comp]: The |clock| value when comp was first explored.
     * lowLink[comp]: The minimal discovery time of any compartment reachable
     *                from |comp|.
     * stack: List of explored compartments that haven't been assigned to an SCC.
     * scc[comp]: SCC number that |comp| is in.
     * onStack[comp]: Whether |comp| in in |stack|.
     */
    NodeVector discoveryTime, lowLink, stack, scc;
    BoolVector onStack;

    bool fail_;

    void processNode(Node v);
    void fail() { fail_ = true; }
    bool failed() { return fail_; }

  public:
    PartitionCompartments(JSRuntime *rt);
    void partition();
    unsigned getSCC(JSCompartment *comp) { return failed() ? 0 : scc[comp->index]; }
};

const PartitionCompartments::Node PartitionCompartments::Undefined;

PartitionCompartments::PartitionCompartments(JSRuntime *rt)
  : runtime(rt), clock(0), nextSCC(0), fail_(false)
{
    size_t n = runtime->compartments.length();
    if (!discoveryTime.reserve(n) ||
        !lowLink.reserve(n) ||
        !scc.reserve(n) ||
        !onStack.reserve(n) ||
        !stack.reserve(n))
    {
        fail();
        return;
    }

    for (Node v = 0; v < runtime->compartments.length(); v++) {
        runtime->compartments[v]->index = v;
        discoveryTime.infallibleAppend(Undefined);
        lowLink.infallibleAppend(Undefined);
        scc.infallibleAppend(Undefined);
        onStack.infallibleAppend(false);
    }
}

/* See the Wikipedia article "Tarjan's strongly connected components algorithm". */
void
PartitionCompartments::processNode(Node v)
{
    int stackDummy;
    if (failed() || !JS_CHECK_STACK_SIZE(js::GetNativeStackLimit(runtime), &stackDummy)) {
        fail();
        return;
    }

    discoveryTime[v] = clock;
    lowLink[v] = clock;
    clock++;
    stack.infallibleAppend(v);
    onStack[v] = true;

    JSCompartment *comp = runtime->compartments[v];

    for (WrapperMap::Enum e(comp->crossCompartmentWrappers); !e.empty(); e.popFront()) {
        if (e.front().key.kind == CrossCompartmentKey::StringWrapper)
            continue;

        Cell *other = e.front().key.wrapped;
        if (other->isMarked(BLACK) && !other->isMarked(GRAY))
            continue;

        Node w = other->compartment()->index;

        if (discoveryTime[w] == Undefined) {
            processNode(w);
            lowLink[v] = Min(lowLink[v], lowLink[w]);
        } else if (onStack[w]) {
            lowLink[v] = Min(lowLink[v], discoveryTime[w]);
        }
    }

    if (lowLink[v] == discoveryTime[v]) {
        Node w;
        do {
            w = stack.popCopy();
            onStack[w] = false;
            scc[w] = nextSCC;
        } while (w != v);
        nextSCC++;
    }
}

void
PartitionCompartments::partition()
{
    for (Node n = 0; n < runtime->compartments.length(); n++) {
        if (discoveryTime[n] == Undefined)
            processNode(n);
    }
}

static void
BeginSweepPhase(JSRuntime *rt)
{
    /*
     * Sweep phase.
     *
     * Finalize as we sweep, outside of rt->gcLock but with rt->isHeapBusy()
     * true so that any attempt to allocate a GC-thing from a finalizer will
     * fail, rather than nest badly and leave the unmarked newborn to be swept.
     *
     * We first sweep atom state so we can use IsAboutToBeFinalized on
     * JSString held in a hashtable to check if the hashtable entry can be
     * freed. Note that even after the entry is freed, JSObject finalizers can
     * continue to access the corresponding JSString* assuming that they are
     * unique. This works since the atomization API must not be called during
     * the GC.
     */
    gcstats::AutoPhase ap(rt->gcStats, gcstats::PHASE_SWEEP);

    /*
     * Although there is a runtime-wide gcIsFull flag, it is set in
     * BeginMarkPhase. More compartments may have been created since then.
     */
    bool isFull = true;
    for (CompartmentsIter c(rt); !c.done(); c.next()) {
        if (!c->isCollecting())
            isFull = false;
    }
    JS_ASSERT_IF(isFull, rt->gcIsFull);

    rt->gcSweepOnBackgroundThread =
        (rt->hasContexts() && rt->gcHelperThread.prepareForBackgroundSweep());

    /* Purge the ArenaLists before sweeping. */
    for (GCCompartmentsIter c(rt); !c.done(); c.next())
        c->arenas.purge();

    FreeOp fop(rt, rt->gcSweepOnBackgroundThread, false);

    {
        gcstats::AutoPhase ap(rt->gcStats, gcstats::PHASE_FINALIZE_START);
        if (rt->gcFinalizeCallback)
            rt->gcFinalizeCallback(&fop, JSFINALIZE_START, !isFull);
    }

    /* Finalize unreachable (key,value) pairs in all weak maps. */
    WeakMapBase::sweepAll(&rt->gcMarker);
    rt->debugScopes->sweep();

    if (rt->atomsCompartment->wasGCStarted()) {
        gcstats::AutoPhase ap2(rt->gcStats, gcstats::PHASE_SWEEP_ATOMS);
        SweepAtomState(rt);
    }

    /* Collect watch points associated with unreachable objects. */
    WatchpointMap::sweepAll(rt);

    /* Detach unreachable debuggers and global objects from each other. */
    Debugger::sweepAll(&fop);

    PartitionCompartments partition(rt);
    partition.partition();

    {
        gcstats::AutoPhase ap(rt->gcStats, gcstats::PHASE_SWEEP_COMPARTMENTS);

        /*
         * Eliminate any garbage values from the VM stack that may have been
         * left by the JIT in between incremental GC slices. We need to do this
         * before discarding analysis data during JSCompartment::sweep.
         */
        rt->stackSpace.markAndClobber(NULL);

        bool releaseTypes = ReleaseObservedTypes(rt);
        for (CompartmentsIter c(rt); !c.done(); c.next()) {
            gcstats::AutoSCC scc(rt->gcStats, partition.getSCC(c));
            if (c->isCollecting())
                c->sweep(&fop, releaseTypes);
            else
                c->sweepCrossCompartmentWrappers();
        }
    }

    /*
     * Queue all GC things in all compartments for sweeping, either in the
     * foreground or on the background thread.
     *
     * Note that order is important here for the background case.
     *
     * Objects are finalized immediately but this may change in the future.
     */
    for (GCCompartmentsIter c(rt); !c.done(); c.next()) {
        gcstats::AutoSCC scc(rt->gcStats, partition.getSCC(c));
        c->arenas.queueObjectsForSweep(&fop);
    }
    for (GCCompartmentsIter c(rt); !c.done(); c.next()) {
        gcstats::AutoSCC scc(rt->gcStats, partition.getSCC(c));
        c->arenas.queueStringsForSweep(&fop);
    }
    for (GCCompartmentsIter c(rt); !c.done(); c.next()) {
        gcstats::AutoSCC scc(rt->gcStats, partition.getSCC(c));
        c->arenas.queueScriptsForSweep(&fop);
    }
    for (GCCompartmentsIter c(rt); !c.done(); c.next()) {
        gcstats::AutoSCC scc(rt->gcStats, partition.getSCC(c));
        c->arenas.queueShapesForSweep(&fop);
<<<<<<< HEAD
#ifdef JS_ION
    for (GCCompartmentsIter c(rt); !c.done(); c.next())
        c->arenas.queueIonCodeForSweep(&fop);
#endif
=======
    }
>>>>>>> aba4cb5a

    rt->gcSweepPhase = 0;
    rt->gcSweepCompartmentIndex = 0;
    rt->gcSweepKindIndex = 0;

    {
        gcstats::AutoPhase ap(rt->gcStats, gcstats::PHASE_FINALIZE_END);
        if (rt->gcFinalizeCallback)
            rt->gcFinalizeCallback(&fop, JSFINALIZE_END, !rt->gcIsFull);
    }
}

bool
ArenaLists::foregroundFinalize(FreeOp *fop, AllocKind thingKind, SliceBudget &sliceBudget)
{
    if (!arenaListsToSweep[thingKind])
        return true;

    ArenaList &dest = arenaLists[thingKind];
    return FinalizeArenas(fop, &arenaListsToSweep[thingKind], dest, thingKind, sliceBudget);
}

static bool
SweepPhase(JSRuntime *rt, SliceBudget &sliceBudget)
{
    gcstats::AutoPhase ap(rt->gcStats, gcstats::PHASE_SWEEP);
    FreeOp fop(rt, rt->gcSweepOnBackgroundThread, false);

    for (; rt->gcSweepPhase < FinalizePhaseCount ; ++rt->gcSweepPhase) {
        gcstats::AutoPhase ap(rt->gcStats, FinalizePhaseStatsPhase[rt->gcSweepPhase]);

        ptrdiff_t len = rt->compartments.end() - rt->compartments.begin();
        for (; rt->gcSweepCompartmentIndex < len ; ++rt->gcSweepCompartmentIndex) {
            JSCompartment *c = rt->compartments.begin()[rt->gcSweepCompartmentIndex];

            if (c->wasGCStarted()) {
                while (rt->gcSweepKindIndex < FinalizePhaseLength[rt->gcSweepPhase]) {
                    AllocKind kind = FinalizePhases[rt->gcSweepPhase][rt->gcSweepKindIndex];

                    if (!c->arenas.foregroundFinalize(&fop, kind, sliceBudget))
                        return false;
                    ++rt->gcSweepKindIndex;
                }
            }
            rt->gcSweepKindIndex = 0;
        }
        rt->gcSweepCompartmentIndex = 0;
    }

    return true;
}

static void
EndSweepPhase(JSRuntime *rt, JSGCInvocationKind gckind, gcreason::Reason gcReason)
{
    gcstats::AutoPhase ap(rt->gcStats, gcstats::PHASE_SWEEP);
    FreeOp fop(rt, rt->gcSweepOnBackgroundThread, false);

#ifdef DEBUG
    PropertyTree::dumpShapes(rt);
#endif

    {
        gcstats::AutoPhase ap(rt->gcStats, gcstats::PHASE_DESTROY);

        if (!rt->gcSweepOnBackgroundThread)
            rt->freeLifoAlloc.freeAll();

        /*
         * Sweep script filenames after sweeping functions in the generic loop
         * above. In this way when a scripted function's finalizer destroys the
         * script and calls rt->destroyScriptHook, the hook can still access the
         * script's filename. See bug 323267.
         */
        if (rt->gcIsFull)
            SweepScriptFilenames(rt);

        /*
         * This removes compartments from rt->compartment, so we do it last to make
         * sure we don't miss sweeping any compartments.
         */
        SweepCompartments(&fop, gcReason);

#ifndef JS_THREADSAFE
        /*
         * Destroy arenas after we finished the sweeping so finalizers can safely
         * use IsAboutToBeFinalized().
         * This is done on the GCHelperThread if JS_THREADSAFE is defined.
         */
        ExpireChunksAndArenas(rt, gckind == GC_SHRINK);
#endif
    }

    /*
     * Reset the list of arenas marked as being allocated during sweep phase.
     */
    while (ArenaHeader *arena = rt->gcArenasAllocatedDuringSweep) {
        rt->gcArenasAllocatedDuringSweep = arena->getNextAllocDuringSweep();
        arena->unsetAllocDuringSweep();
    }

    for (CompartmentsIter c(rt); !c.done(); c.next()) {
        c->setGCLastBytes(c->gcBytes, c->gcMallocAndFreeBytes, gckind);
        if (c->wasGCStarted())
            c->setCollecting(false);

        for (unsigned i = 0 ; i < FINALIZE_LIMIT ; ++i)
            JS_ASSERT(!c->arenas.arenaListsToSweep[i]);
    }

    rt->gcLastGCTime = PRMJ_Now();
}

/*
 * This class should be used by any code that needs to exclusive access to the
 * heap in order to trace through it...
 */
class AutoTraceSession {
  public:
    AutoTraceSession(JSRuntime *rt, JSRuntime::HeapState state = JSRuntime::Tracing);
    ~AutoTraceSession();

  protected:
    JSRuntime *runtime;

  private:
    AutoTraceSession(const AutoTraceSession&) MOZ_DELETE;
    void operator=(const AutoTraceSession&) MOZ_DELETE;
};

/* ...while this class is to be used only for garbage collection. */
class AutoGCSession : AutoTraceSession {
  public:
    explicit AutoGCSession(JSRuntime *rt);
    ~AutoGCSession();
};

/* Start a new heap session. */
AutoTraceSession::AutoTraceSession(JSRuntime *rt, JSRuntime::HeapState heapState)
  : runtime(rt)
{
    JS_ASSERT(!rt->noGCOrAllocationCheck);
    JS_ASSERT(!rt->isHeapBusy());
    JS_ASSERT(heapState == JSRuntime::Collecting || heapState == JSRuntime::Tracing);
    rt->heapState = heapState;
}

AutoTraceSession::~AutoTraceSession()
{
    JS_ASSERT(runtime->isHeapBusy());
    runtime->heapState = JSRuntime::Idle;
}

AutoGCSession::AutoGCSession(JSRuntime *rt)
  : AutoTraceSession(rt, JSRuntime::Collecting)
{
    runtime->gcIsNeeded = false;
    runtime->gcInterFrameGC = true;

    runtime->gcNumber++;
}

AutoGCSession::~AutoGCSession()
{
#ifndef JS_MORE_DETERMINISTIC
    runtime->gcNextFullGCTime = PRMJ_Now() + GC_IDLE_FULL_SPAN;
#endif

    runtime->gcChunkAllocationSinceLastGC = false;

#ifdef JS_GC_ZEAL
    /* Keeping these around after a GC is dangerous. */
    runtime->gcSelectedForMarking.clearAndFree();
#endif

    /* Clear gcMallocBytes for all compartments */
    for (CompartmentsIter c(runtime); !c.done(); c.next()) {
        c->resetGCMallocBytes();
        c->unscheduleGC();
    }

    runtime->resetGCMallocBytes();
}

class AutoCopyFreeListToArenas {
    JSRuntime *rt;

  public:
    AutoCopyFreeListToArenas(JSRuntime *rt)
      : rt(rt) {
        for (CompartmentsIter c(rt); !c.done(); c.next())
            c->arenas.copyFreeListsToArenas();
    }

    ~AutoCopyFreeListToArenas() {
        for (CompartmentsIter c(rt); !c.done(); c.next())
            c->arenas.clearFreeListsInArenas();
    }
};

static void
IncrementalCollectSlice(JSRuntime *rt,
                        int64_t budget,
                        gcreason::Reason gcReason,
                        JSGCInvocationKind gcKind);

static void
ResetIncrementalGC(JSRuntime *rt, const char *reason)
{
    if (rt->gcIncrementalState == NO_INCREMENTAL)
        return;

    if (rt->gcIncrementalState == SWEEP) {
        /* If we've finished marking then sweep to completion here. */
        IncrementalCollectSlice(rt, SliceBudget::Unlimited, gcreason::RESET, GC_NORMAL);
        gcstats::AutoPhase ap(rt->gcStats, gcstats::PHASE_WAIT_BACKGROUND_THREAD);
        rt->gcHelperThread.waitBackgroundSweepOrAllocEnd();
        return;
    }

    AutoCopyFreeListToArenas copy(rt);

    JS_ASSERT(rt->gcIncrementalState == MARK);

    for (CompartmentsIter c(rt); !c.done(); c.next()) {
        c->setNeedsBarrier(false);
        c->setCollecting(false);
        for (unsigned i = 0 ; i < FINALIZE_LIMIT ; ++i)
            JS_ASSERT(!c->arenas.arenaListsToSweep[i]);
    }

    rt->gcMarker.reset();
    rt->gcMarker.stop();

    rt->gcIncrementalState = NO_INCREMENTAL;

    JS_ASSERT(!rt->gcStrictCompartmentChecking);

    rt->gcStats.reset(reason);
}

class AutoGCSlice {
  public:
    AutoGCSlice(JSRuntime *rt);
    ~AutoGCSlice();

  private:
    JSRuntime *runtime;
};

AutoGCSlice::AutoGCSlice(JSRuntime *rt)
  : runtime(rt)
{
    /*
     * During incremental GC, the compartment's active flag determines whether
     * there are stack frames active for any of its scripts. Normally this flag
     * is set at the beginning of the mark phase. During incremental GC, we also
     * set it at the start of every phase.
     */
    rt->stackSpace.markActiveCompartments();

    for (GCCompartmentsIter c(rt); !c.done(); c.next()) {
        /* Clear this early so we don't do any write barriers during GC. */
        if (rt->gcIncrementalState == MARK) {
            JS_ASSERT(c->needsBarrier());
            c->setNeedsBarrier(false);
        } else {
            JS_ASSERT(!c->needsBarrier());
        }
    }
}

AutoGCSlice::~AutoGCSlice()
{
    for (GCCompartmentsIter c(runtime); !c.done(); c.next()) {
        if (runtime->gcIncrementalState == MARK) {
            c->setNeedsBarrier(true);
            c->arenas.prepareForIncrementalGC(runtime);
        } else {
            JS_ASSERT(runtime->gcIncrementalState == NO_INCREMENTAL ||
                      runtime->gcIncrementalState == SWEEP);
            c->setNeedsBarrier(false);
        }
    }
}

static void
PushZealSelectedObjects(JSRuntime *rt)
{
#ifdef JS_GC_ZEAL
    /* Push selected objects onto the mark stack and clear the list. */
    for (JSObject **obj = rt->gcSelectedForMarking.begin();
         obj != rt->gcSelectedForMarking.end(); obj++)
    {
        MarkObjectUnbarriered(&rt->gcMarker, obj, "selected obj");
    }
#endif
}

static bool
DrainMarkStack(JSRuntime *rt, SliceBudget &sliceBudget)
{
    /* Run a marking slice and return whether the stack is now empty. */
    gcstats::AutoPhase ap(rt->gcStats, gcstats::PHASE_MARK);
    return rt->gcMarker.drainMarkStack(sliceBudget);
}

static void
IncrementalCollectSlice(JSRuntime *rt,
                        int64_t budget,
                        gcreason::Reason reason,
                        JSGCInvocationKind gckind)
{
    AutoCopyFreeListToArenas copy(rt);
    AutoGCSlice slice(rt);

    gc::State initialState = rt->gcIncrementalState;
    SliceBudget sliceBudget(budget);

    int zeal = 0;
#ifdef JS_GC_ZEAL
    if (reason == gcreason::DEBUG_GC && budget != SliceBudget::Unlimited) {
        /*
         * Do the incremental collection type specified by zeal mode if the
         * collection was triggered by RunDebugGC() and incremental GC has not
         * been cancelled by ResetIncrementalGC.
         */
        zeal = rt->gcZeal();
    }
#endif

    rt->gcIsIncremental = rt->gcIncrementalState != NO_INCREMENTAL ||
                          budget != SliceBudget::Unlimited;

    if (zeal == ZealIncrementalRootsThenFinish || zeal == ZealIncrementalMarkAllThenFinish) {
        /*
         * Yields between slices occurs at predetermined points in these
         * modes. sliceBudget is not used.
         */
        sliceBudget.reset();
    }

    if (rt->gcIncrementalState == NO_INCREMENTAL) {
        rt->gcIncrementalState = MARK_ROOTS;
        rt->gcLastMarkSlice = false;
    }

    switch (rt->gcIncrementalState) {

      case MARK_ROOTS:
        BeginMarkPhase(rt);
        PushZealSelectedObjects(rt);

        rt->gcIncrementalState = MARK;

        if (zeal == ZealIncrementalRootsThenFinish)
            break;

        /* fall through */

      case MARK: {

        /* If we needed delayed marking for gray roots, then collect until done. */
        if (!rt->gcMarker.hasBufferedGrayRoots())
            sliceBudget.reset();

        bool finished = DrainMarkStack(rt, sliceBudget);
        if (!finished)
            break;

        JS_ASSERT(rt->gcMarker.isDrained());

        if (!rt->gcLastMarkSlice &&
            ((initialState == MARK && budget != SliceBudget::Unlimited) ||
             zeal == ZealIncrementalMarkAllThenFinish))
        {
            /*
             * Yield with the aim of starting the sweep in the next
             * slice.  We will need to mark anything new on the stack
             * when we resume, so we stay in MARK state.
             */
            rt->gcLastMarkSlice = true;
            break;
        }

        EndMarkPhase(rt);

        rt->gcIncrementalState = SWEEP;

        /*
         * This runs to completion, but we don't continue if the budget is
         * now exhasted.
         */
        BeginSweepPhase(rt);
        if (sliceBudget.isOverBudget())
            break;

        /*
         * Always yield here when running in incremental multi-slice zeal
         * mode, so RunDebugGC can reset the slice buget.
         */
        if (budget != SliceBudget::Unlimited && zeal == ZealIncrementalMultipleSlices)
            break;

        /* fall through */
      }

      case SWEEP: {
#ifdef DEBUG
        for (CompartmentsIter c(rt); !c.done(); c.next())
            JS_ASSERT(!c->needsBarrier());
#endif

        bool finished = SweepPhase(rt, sliceBudget);
        if (!finished)
            break;

        EndSweepPhase(rt, gckind, reason);

        if (rt->gcSweepOnBackgroundThread)
            rt->gcHelperThread.startBackgroundSweep(gckind == GC_SHRINK);

        rt->gcIncrementalState = NO_INCREMENTAL;
        break;
      }

      default:
        JS_ASSERT(false);
     }
}

class IncrementalSafety
{
    const char *reason_;

    IncrementalSafety(const char *reason) : reason_(reason) {}

  public:
    static IncrementalSafety Safe() { return IncrementalSafety(NULL); }
    static IncrementalSafety Unsafe(const char *reason) { return IncrementalSafety(reason); }

    typedef void (IncrementalSafety::* ConvertibleToBool)();
    void nonNull() {}

    operator ConvertibleToBool() const {
        return reason_ == NULL ? &IncrementalSafety::nonNull : 0;
    }

    const char *reason() {
        JS_ASSERT(reason_);
        return reason_;
    }
};

static IncrementalSafety
IsIncrementalGCSafe(JSRuntime *rt)
{
    if (rt->gcKeepAtoms)
        return IncrementalSafety::Unsafe("gcKeepAtoms set");

    for (CompartmentsIter c(rt); !c.done(); c.next()) {
        if (c->activeAnalysis)
            return IncrementalSafety::Unsafe("activeAnalysis set");
    }

    if (!rt->gcIncrementalEnabled)
        return IncrementalSafety::Unsafe("incremental permanently disabled");

    return IncrementalSafety::Safe();
}

static void
BudgetIncrementalGC(JSRuntime *rt, int64_t *budget)
{
    IncrementalSafety safe = IsIncrementalGCSafe(rt);
    if (!safe) {
        ResetIncrementalGC(rt, safe.reason());
        *budget = SliceBudget::Unlimited;
        rt->gcStats.nonincremental(safe.reason());
        return;
    }

    if (rt->gcMode != JSGC_MODE_INCREMENTAL) {
        ResetIncrementalGC(rt, "GC mode change");
        *budget = SliceBudget::Unlimited;
        rt->gcStats.nonincremental("GC mode");
        return;
    }

    if (rt->isTooMuchMalloc()) {
        *budget = SliceBudget::Unlimited;
        rt->gcStats.nonincremental("malloc bytes trigger");
    }

    bool reset = false;
    for (CompartmentsIter c(rt); !c.done(); c.next()) {
        if (c->gcBytes >= c->gcTriggerBytes) {
            *budget = SliceBudget::Unlimited;
            rt->gcStats.nonincremental("allocation trigger");
        }

        if (c->isTooMuchMalloc()) {
            *budget = SliceBudget::Unlimited;
            rt->gcStats.nonincremental("malloc bytes trigger");
        }

        if (rt->gcIncrementalState != NO_INCREMENTAL &&
            c->isGCScheduled() != c->wasGCStarted()) {
            reset = true;
        }
    }

    if (reset)
        ResetIncrementalGC(rt, "compartment change");
}

/*
 * GC, repeatedly if necessary, until we think we have not created any new
 * garbage. We disable inlining to ensure that the bottom of the stack with
 * possible GC roots recorded in MarkRuntime excludes any pointers we use during
 * the marking implementation.
 */
static JS_NEVER_INLINE void
GCCycle(JSRuntime *rt, bool incremental, int64_t budget, JSGCInvocationKind gckind, gcreason::Reason reason)
{
#ifdef DEBUG
    for (CompartmentsIter c(rt); !c.done(); c.next())
        JS_ASSERT_IF(rt->gcMode == JSGC_MODE_GLOBAL, c->isGCScheduled());
#endif

    /* Recursive GC is no-op. */
    if (rt->isHeapBusy())
        return;

    /* Don't GC if we are reporting an OOM. */
    if (rt->inOOMReport)
        return;

    AutoGCSession gcsession(rt);

    /*
     * As we about to purge caches and clear the mark bits we must wait for
     * any background finalization to finish. We must also wait for the
     * background allocation to finish so we can avoid taking the GC lock
     * when manipulating the chunks during the GC.
     */
    {
        gcstats::AutoPhase ap(rt->gcStats, gcstats::PHASE_WAIT_BACKGROUND_THREAD);
        rt->gcHelperThread.waitBackgroundSweepOrAllocEnd();
    }

    {
        if (!incremental) {
            /* If non-incremental GC was requested, reset incremental GC. */
            ResetIncrementalGC(rt, "requested");
            rt->gcStats.nonincremental("requested");
            budget = SliceBudget::Unlimited;
        } else {
            BudgetIncrementalGC(rt, &budget);
        }

        IncrementalCollectSlice(rt, budget, reason, gckind);
    }
}

#ifdef JS_GC_ZEAL
static bool
IsDeterministicGCReason(gcreason::Reason reason)
{
    if (reason > gcreason::DEBUG_GC && reason != gcreason::CC_FORCED)
        return false;

    if (reason == gcreason::MAYBEGC)
        return false;

    return true;
}
#endif

static bool
ShouldCleanUpEverything(JSRuntime *rt, gcreason::Reason reason)
{
    // During shutdown, we must clean everything up, for the sake of leak
    // detection. When a runtime has no contexts, or we're doing a GC before a
    // shutdown CC, those are strong indications that we're shutting down.
    //
    // DEBUG_MODE_GC indicates we're discarding code because the debug mode
    // has changed; debug mode affects the results of bytecode analysis, so
    // we need to clear everything away.
    return !rt->hasContexts() ||
           reason == gcreason::SHUTDOWN_CC ||
           reason == gcreason::DEBUG_MODE_GC;
}

static void
Collect(JSRuntime *rt, bool incremental, int64_t budget,
        JSGCInvocationKind gckind, gcreason::Reason reason)
{
    JS_AbortIfWrongThread(rt);

#if JS_TRACE_LOGGING
    AutoTraceLog logger(TraceLogging::defaultLogger(),
                        TraceLogging::GC_START,
                        TraceLogging::GC_STOP);
#endif

    ContextIter cx(rt);
    if (!cx.done())
        MaybeCheckStackRoots(cx);

#ifdef JS_GC_ZEAL
    if (rt->gcDeterministicOnly && !IsDeterministicGCReason(reason))
        return;
#endif

    JS_ASSERT_IF(!incremental || budget != SliceBudget::Unlimited, JSGC_INCREMENTAL);

#ifdef JS_GC_ZEAL
    bool isShutdown = reason == gcreason::SHUTDOWN_CC || !rt->hasContexts();
    struct AutoVerifyBarriers {
        JSRuntime *runtime;
        bool restartPreVerifier;
        bool restartPostVerifier;
        AutoVerifyBarriers(JSRuntime *rt, bool isShutdown)
          : runtime(rt)
        {
            restartPreVerifier = !isShutdown && rt->gcVerifyPreData;
            restartPostVerifier = !isShutdown && rt->gcVerifyPostData;
            if (rt->gcVerifyPreData)
                EndVerifyPreBarriers(rt);
            if (rt->gcVerifyPostData)
                EndVerifyPostBarriers(rt);
        }
        ~AutoVerifyBarriers() {
            if (restartPreVerifier)
                StartVerifyPreBarriers(runtime);
            if (restartPostVerifier)
                StartVerifyPostBarriers(runtime);
        }
    } av(rt, isShutdown);
#endif

    RecordNativeStackTopForGC(rt);

    int compartmentCount = 0;
    int collectedCount = 0;
    for (CompartmentsIter c(rt); !c.done(); c.next()) {
        if (rt->gcMode == JSGC_MODE_GLOBAL)
            c->scheduleGC();

        /* This is a heuristic to avoid resets. */
        if (rt->gcIncrementalState != NO_INCREMENTAL && c->needsBarrier())
            c->scheduleGC();

        compartmentCount++;
        if (c->isGCScheduled())
            collectedCount++;
    }

    rt->gcShouldCleanUpEverything = ShouldCleanUpEverything(rt, reason);

    gcstats::AutoGCSlice agc(rt->gcStats, collectedCount, compartmentCount, reason);

    do {
        /*
         * Let the API user decide to defer a GC if it wants to (unless this
         * is the last context). Invoke the callback regardless.
         */
        if (rt->gcIncrementalState == NO_INCREMENTAL) {
            gcstats::AutoPhase ap(rt->gcStats, gcstats::PHASE_GC_BEGIN);
            if (JSGCCallback callback = rt->gcCallback)
                callback(rt, JSGC_BEGIN);
        }

        rt->gcPoke = false;
        GCCycle(rt, incremental, budget, gckind, reason);

        if (rt->gcIncrementalState == NO_INCREMENTAL) {
            gcstats::AutoPhase ap(rt->gcStats, gcstats::PHASE_GC_END);
            if (JSGCCallback callback = rt->gcCallback)
                callback(rt, JSGC_END);
        }

        /* Need to re-schedule all compartments for GC. */
        if (rt->gcPoke && rt->gcShouldCleanUpEverything)
            PrepareForFullGC(rt);

        /*
         * On shutdown, iterate until finalizers or the JSGC_END callback
         * stop creating garbage.
         */
    } while (rt->gcPoke && rt->gcShouldCleanUpEverything);
}

namespace js {

void
GC(JSRuntime *rt, JSGCInvocationKind gckind, gcreason::Reason reason)
{
    Collect(rt, false, SliceBudget::Unlimited, gckind, reason);
}

void
GCSlice(JSRuntime *rt, JSGCInvocationKind gckind, gcreason::Reason reason, int64_t millis)
{
    int64_t sliceBudget;
    if (millis)
        sliceBudget = SliceBudget::TimeBudget(millis);
    else if (rt->gcHighFrequencyGC && rt->gcDynamicMarkSlice)
        sliceBudget = rt->gcSliceBudget * IGC_MARK_SLICE_MULTIPLIER;
    else
        sliceBudget = rt->gcSliceBudget;

    Collect(rt, true, sliceBudget, gckind, reason);
}

void
GCFinalSlice(JSRuntime *rt, JSGCInvocationKind gckind, gcreason::Reason reason)
{
    Collect(rt, true, SliceBudget::Unlimited, gckind, reason);
}

void
GCDebugSlice(JSRuntime *rt, bool limit, int64_t objCount)
{
    int64_t budget = limit ? SliceBudget::WorkBudget(objCount) : SliceBudget::Unlimited;
    PrepareForDebugGC(rt);
    Collect(rt, true, budget, GC_NORMAL, gcreason::API);
}

/* Schedule a full GC unless a compartment will already be collected. */
void
PrepareForDebugGC(JSRuntime *rt)
{
    for (CompartmentsIter c(rt); !c.done(); c.next()) {
        if (c->isGCScheduled())
            return;
    }

    PrepareForFullGC(rt);
}

void
ShrinkGCBuffers(JSRuntime *rt)
{
    AutoLockGC lock(rt);
    JS_ASSERT(!rt->isHeapBusy());
#ifndef JS_THREADSAFE
    ExpireChunksAndArenas(rt, true);
#else
    rt->gcHelperThread.startBackgroundShrink();
#endif
}

void
TraceRuntime(JSTracer *trc)
{
    JS_ASSERT(!IS_GC_MARKING_TRACER(trc));

#ifdef JS_THREADSAFE
    {
        JSRuntime *rt = trc->runtime;
        if (!rt->isHeapBusy()) {
            AutoTraceSession session(rt);

            rt->gcHelperThread.waitBackgroundSweepEnd();

            AutoCopyFreeListToArenas copy(rt);
            RecordNativeStackTopForGC(rt);
            MarkRuntime(trc);
            return;
        }
    }
#else
    AutoCopyFreeListToArenas copy(trc->runtime);
    RecordNativeStackTopForGC(trc->runtime);
#endif

    /*
     * Calls from inside a normal GC or a recursive calls are OK and do not
     * require session setup.
     */
    MarkRuntime(trc);
}

struct IterateArenaCallbackOp
{
    JSRuntime *rt;
    void *data;
    IterateArenaCallback callback;
    JSGCTraceKind traceKind;
    size_t thingSize;
    IterateArenaCallbackOp(JSRuntime *rt, void *data, IterateArenaCallback callback,
                           JSGCTraceKind traceKind, size_t thingSize)
        : rt(rt), data(data), callback(callback), traceKind(traceKind), thingSize(thingSize)
    {}
    void operator()(Arena *arena) { (*callback)(rt, data, arena, traceKind, thingSize); }
};

struct IterateCellCallbackOp
{
    JSRuntime *rt;
    void *data;
    IterateCellCallback callback;
    JSGCTraceKind traceKind;
    size_t thingSize;
    IterateCellCallbackOp(JSRuntime *rt, void *data, IterateCellCallback callback,
                          JSGCTraceKind traceKind, size_t thingSize)
        : rt(rt), data(data), callback(callback), traceKind(traceKind), thingSize(thingSize)
    {}
    void operator()(Cell *cell) { (*callback)(rt, data, cell, traceKind, thingSize); }
};

void
IterateCompartmentsArenasCells(JSRuntime *rt, void *data,
                               JSIterateCompartmentCallback compartmentCallback,
                               IterateArenaCallback arenaCallback,
                               IterateCellCallback cellCallback)
{
    JS_ASSERT(!rt->isHeapBusy());

    AutoTraceSession session(rt);
    rt->gcHelperThread.waitBackgroundSweepEnd();

    AutoCopyFreeListToArenas copy(rt);
    for (CompartmentsIter c(rt); !c.done(); c.next()) {
        (*compartmentCallback)(rt, data, c);

        for (size_t thingKind = 0; thingKind != FINALIZE_LIMIT; thingKind++) {
            JSGCTraceKind traceKind = MapAllocToTraceKind(AllocKind(thingKind));
            size_t thingSize = Arena::thingSize(AllocKind(thingKind));
            IterateArenaCallbackOp arenaOp(rt, data, arenaCallback, traceKind, thingSize);
            IterateCellCallbackOp cellOp(rt, data, cellCallback, traceKind, thingSize);
            ForEachArenaAndCell(c, AllocKind(thingKind), arenaOp, cellOp);
        }
    }
}

void
IterateChunks(JSRuntime *rt, void *data, IterateChunkCallback chunkCallback)
{
    /* :XXX: Any way to common this preamble with IterateCompartmentsArenasCells? */
    JS_ASSERT(!rt->isHeapBusy());

    AutoTraceSession session(rt);
    rt->gcHelperThread.waitBackgroundSweepEnd();

    for (js::GCChunkSet::Range r = rt->gcChunkSet.all(); !r.empty(); r.popFront())
        chunkCallback(rt, data, r.front());
}

void
IterateCells(JSRuntime *rt, JSCompartment *compartment, AllocKind thingKind,
             void *data, IterateCellCallback cellCallback)
{
    /* :XXX: Any way to common this preamble with IterateCompartmentsArenasCells? */
    JS_ASSERT(!rt->isHeapBusy());

    AutoTraceSession session(rt);
    rt->gcHelperThread.waitBackgroundSweepEnd();

    AutoCopyFreeListToArenas copy(rt);

    JSGCTraceKind traceKind = MapAllocToTraceKind(thingKind);
    size_t thingSize = Arena::thingSize(thingKind);

    if (compartment) {
        for (CellIterUnderGC i(compartment, thingKind); !i.done(); i.next())
            cellCallback(rt, data, i.getCell(), traceKind, thingSize);
    } else {
        for (CompartmentsIter c(rt); !c.done(); c.next()) {
            for (CellIterUnderGC i(c, thingKind); !i.done(); i.next())
                cellCallback(rt, data, i.getCell(), traceKind, thingSize);
        }
    }
}

void
IterateGrayObjects(JSCompartment *compartment, GCThingCallback *cellCallback, void *data)
{
    JS_ASSERT(compartment);
    JSRuntime *rt = compartment->rt;
    JS_ASSERT(!rt->isHeapBusy());

    AutoTraceSession session(rt);
    rt->gcHelperThread.waitBackgroundSweepEnd();

    AutoCopyFreeListToArenas copy(rt);

    for (size_t finalizeKind = 0; finalizeKind <= FINALIZE_OBJECT_LAST; finalizeKind++) {
        for (CellIterUnderGC i(compartment, AllocKind(finalizeKind)); !i.done(); i.next()) {
            Cell *cell = i.getCell();
            if (cell->isMarked(GRAY))
                cellCallback(data, cell);
        }
    }
}

namespace gc {

JSCompartment *
NewCompartment(JSContext *cx, JSPrincipals *principals)
{
    JSRuntime *rt = cx->runtime;
    JS_AbortIfWrongThread(rt);

    JSCompartment *compartment = cx->new_<JSCompartment>(rt);
    if (compartment && compartment->init(cx)) {

        // Set up the principals.
        JS_SetCompartmentPrincipals(compartment, principals);

        compartment->setGCLastBytes(8192, 8192, GC_NORMAL);

        /*
         * Before reporting the OOM condition, |lock| needs to be cleaned up,
         * hence the scoping.
         */
        {
            AutoLockGC lock(rt);
            if (rt->compartments.append(compartment))
                return compartment;
        }

        js_ReportOutOfMemory(cx);
    }
    Foreground::delete_(compartment);
    return NULL;
}

void
RunDebugGC(JSContext *cx)
{
#ifdef JS_GC_ZEAL
    JSRuntime *rt = cx->runtime;
    PrepareForDebugGC(cx->runtime);

    int type = rt->gcZeal();
    if (type == ZealIncrementalRootsThenFinish ||
        type == ZealIncrementalMarkAllThenFinish ||
        type == ZealIncrementalMultipleSlices)
    {
        js::gc::State initialState = rt->gcIncrementalState;
        int64_t budget;
        if (type == ZealIncrementalMultipleSlices) {
            /*
             * Start with a small slice limit and double it every slice. This
             * ensure that we get multiple slices, and collection runs to
             * completion.
             */
            if (initialState == NO_INCREMENTAL)
                rt->gcIncrementalLimit = rt->gcZealFrequency / 2;
            else
                rt->gcIncrementalLimit *= 2;
            budget = SliceBudget::WorkBudget(rt->gcIncrementalLimit);
        } else {
            // This triggers incremental GC but is actually ignored by IncrementalMarkSlice.
            budget = SliceBudget::WorkBudget(1);
        }

        Collect(rt, true, budget, GC_NORMAL, gcreason::DEBUG_GC);

        /*
         * For multi-slice zeal, reset the slice size when we get to the sweep
         * phase.
         */
        if (type == ZealIncrementalMultipleSlices &&
            initialState == MARK && rt->gcIncrementalState == SWEEP)
        {
            rt->gcIncrementalLimit = rt->gcZealFrequency / 2;
        }
    } else {
        Collect(rt, false, SliceBudget::Unlimited, GC_NORMAL, gcreason::DEBUG_GC);
    }

#endif
}

void
SetDeterministicGC(JSContext *cx, bool enabled)
{
#ifdef JS_GC_ZEAL
    JSRuntime *rt = cx->runtime;
    rt->gcDeterministicOnly = enabled;
#endif
}

void
SetValidateGC(JSContext *cx, bool enabled)
{
    JSRuntime *rt = cx->runtime;
    rt->gcValidate = enabled;
}

} /* namespace gc */
} /* namespace js */

#if defined(DEBUG) && defined(JS_GC_ZEAL) && defined(JSGC_ROOT_ANALYSIS) && !defined(JS_THREADSAFE)

static void
CheckStackRoot(JSTracer *trc, uintptr_t *w)
{
    /* Mark memory as defined for valgrind, as in MarkWordConservatively. */
#ifdef JS_VALGRIND
    VALGRIND_MAKE_MEM_DEFINED(&w, sizeof(w));
#endif

    ConservativeGCTest test = MarkIfGCThingWord(trc, *w);

    if (test == CGCT_VALID) {
        bool matched = false;
        JSRuntime *rt = trc->runtime;
        for (ContextIter cx(rt); !cx.done(); cx.next()) {
            for (unsigned i = 0; i < THING_ROOT_LIMIT; i++) {
                Rooted<void*> *rooter = cx->thingGCRooters[i];
                while (rooter) {
                    if (rooter->address() == static_cast<void*>(w))
                        matched = true;
                    rooter = rooter->previous();
                }
            }
            SkipRoot *skip = cx->skipGCRooters;
            while (skip) {
                if (skip->contains(reinterpret_cast<uint8_t*>(w), sizeof(w)))
                    matched = true;
                skip = skip->previous();
            }
        }
        if (!matched) {
            /*
             * Only poison the last byte in the word. It is easy to get
             * accidental collisions when a value that does not occupy a full
             * word is used to overwrite a now-dead GC thing pointer. In this
             * case we want to avoid damaging the smaller value.
             */
            PoisonPtr(w);
        }
    }
}

static void
CheckStackRootsRange(JSTracer *trc, uintptr_t *begin, uintptr_t *end)
{
    JS_ASSERT(begin <= end);
    for (uintptr_t *i = begin; i != end; ++i)
        CheckStackRoot(trc, i);
}

static void
EmptyMarkCallback(JSTracer *jstrc, void **thingp, JSGCTraceKind kind)
{}

void
JS::CheckStackRoots(JSContext *cx)
{
    JSRuntime *rt = cx->runtime;

    if (rt->gcZeal_ != ZealStackRootingSafeValue && rt->gcZeal_ != ZealStackRootingValue)
        return;
    if (rt->gcZeal_ == ZealStackRootingSafeValue && !rt->gcExactScanningEnabled)
        return;

    // If this assertion fails, it means that an AssertRootingUnnecessary was
    // placed around code that could trigger GC, and is therefore wrong. The
    // AssertRootingUnnecessary should be removed and the code it was guarding
    // should be modified to properly root any gcthings, and very possibly any
    // code calling that function should also be modified if it was improperly
    // assuming that GC could not happen at all within the called function.
    // (The latter may not apply if the AssertRootingUnnecessary only protected
    // a portion of a function, so the callers were already assuming that GC
    // could happen.)
    JS_ASSERT(!cx->rootingUnnecessary);

    // GCs can't happen when analysis/inference/compilation are active.
    if (cx->compartment->activeAnalysis)
        return;

    // Can switch to the atoms compartment during analysis.
    if (IsAtomsCompartment(cx->compartment)) {
        for (CompartmentsIter c(rt); !c.done(); c.next()) {
            if (c.get()->activeAnalysis)
                return;
        }
    }

    AutoCopyFreeListToArenas copy(rt);

    JSTracer checker;
    JS_TracerInit(&checker, rt, EmptyMarkCallback);

    ConservativeGCData *cgcd = &rt->conservativeGC;
    cgcd->recordStackTop();

    JS_ASSERT(cgcd->hasStackToScan());
    uintptr_t *stackMin, *stackEnd;
#if JS_STACK_GROWTH_DIRECTION > 0
    stackMin = rt->nativeStackBase;
    stackEnd = cgcd->nativeStackTop;
#else
    stackMin = cgcd->nativeStackTop + 1;
    stackEnd = reinterpret_cast<uintptr_t *>(rt->nativeStackBase);

    uintptr_t *&oldStackMin = cgcd->oldStackMin, *&oldStackEnd = cgcd->oldStackEnd;
    uintptr_t *&oldStackData = cgcd->oldStackData;
    uintptr_t &oldStackCapacity = cgcd->oldStackCapacity;

    /*
     * Adjust the stack to remove regions which have not changed since the
     * stack was last scanned, and update the last scanned state.
     */
    if (stackEnd != oldStackEnd) {
        rt->free_(oldStackData);
        oldStackCapacity = rt->nativeStackQuota / sizeof(uintptr_t);
        oldStackData = (uintptr_t *) rt->malloc_(oldStackCapacity * sizeof(uintptr_t));
        if (!oldStackData) {
            oldStackCapacity = 0;
        } else {
            uintptr_t *existing = stackEnd - 1, *copy = oldStackData;
            while (existing >= stackMin && size_t(copy - oldStackData) < oldStackCapacity)
                *copy++ = *existing--;
            oldStackEnd = stackEnd;
            oldStackMin = existing + 1;
        }
    } else {
        uintptr_t *existing = stackEnd - 1, *copy = oldStackData;
        while (existing >= stackMin && existing >= oldStackMin && *existing == *copy) {
            copy++;
            existing--;
        }
        stackEnd = existing + 1;
        while (existing >= stackMin && size_t(copy - oldStackData) < oldStackCapacity)
            *copy++ = *existing--;
        oldStackMin = existing + 1;
    }
#endif

    JS_ASSERT(stackMin <= stackEnd);
    CheckStackRootsRange(&checker, stackMin, stackEnd);
    CheckStackRootsRange(&checker, cgcd->registerSnapshot.words,
                         ArrayEnd(cgcd->registerSnapshot.words));
}

#endif /* DEBUG && JS_GC_ZEAL && JSGC_ROOT_ANALYSIS && !JS_THREADSAFE */

namespace js {
namespace gc {

#ifdef JS_GC_ZEAL

/*
 * Write barrier verification
 *
 * The next few functions are for write barrier verification.
 *
 * The VerifyBarriers function is a shorthand. It checks if a verification phase
 * is currently running. If not, it starts one. Otherwise, it ends the current
 * phase and starts a new one.
 *
 * The user can adjust the frequency of verifications, which causes
 * VerifyBarriers to be a no-op all but one out of N calls. However, if the
 * |always| parameter is true, it starts a new phase no matter what.
 *
 * Pre-Barrier Verifier:
 *   When StartVerifyBarriers is called, a snapshot is taken of all objects in
 *   the GC heap and saved in an explicit graph data structure. Later,
 *   EndVerifyBarriers traverses the heap again. Any pointer values that were in
 *   the snapshot and are no longer found must be marked; otherwise an assertion
 *   triggers. Note that we must not GC in between starting and finishing a
 *   verification phase.
 *
 * Post-Barrier Verifier:
 *   When StartVerifyBarriers is called, we create a virtual "Nursery Set" which
 *   future allocations are recorded in and turn on the StoreBuffer. Later,
 *   EndVerifyBarriers traverses the heap and ensures that the set of cross-
 *   generational pointers we find is a subset of the pointers recorded in our
 *   StoreBuffer.
 */

struct EdgeValue
{
    void *thing;
    JSGCTraceKind kind;
    char *label;
};

struct VerifyNode
{
    void *thing;
    JSGCTraceKind kind;
    uint32_t count;
    EdgeValue edges[1];
};

typedef HashMap<void *, VerifyNode *, DefaultHasher<void *>, SystemAllocPolicy> NodeMap;

/*
 * The verifier data structures are simple. The entire graph is stored in a
 * single block of memory. At the beginning is a VerifyNode for the root
 * node. It is followed by a sequence of EdgeValues--the exact number is given
 * in the node. After the edges come more nodes and their edges.
 *
 * The edgeptr and term fields are used to allocate out of the block of memory
 * for the graph. If we run out of memory (i.e., if edgeptr goes beyond term),
 * we just abandon the verification.
 *
 * The nodemap field is a hashtable that maps from the address of the GC thing
 * to the VerifyNode that represents it.
 */
struct VerifyPreTracer : JSTracer {
    /* The gcNumber when the verification began. */
    uint64_t number;

    /* This counts up to gcZealFrequency to decide whether to verify. */
    int count;

    /* This graph represents the initial GC "snapshot". */
    VerifyNode *curnode;
    VerifyNode *root;
    char *edgeptr;
    char *term;
    NodeMap nodemap;

    VerifyPreTracer() : root(NULL) {}
    ~VerifyPreTracer() { js_free(root); }
};

/*
 * This function builds up the heap snapshot by adding edges to the current
 * node.
 */
static void
AccumulateEdge(JSTracer *jstrc, void **thingp, JSGCTraceKind kind)
{
    VerifyPreTracer *trc = (VerifyPreTracer *)jstrc;

    trc->edgeptr += sizeof(EdgeValue);
    if (trc->edgeptr >= trc->term) {
        trc->edgeptr = trc->term;
        return;
    }

    VerifyNode *node = trc->curnode;
    uint32_t i = node->count;

    node->edges[i].thing = *thingp;
    node->edges[i].kind = kind;
    node->edges[i].label = trc->debugPrinter ? NULL : (char *)trc->debugPrintArg;
    node->count++;
}

static VerifyNode *
MakeNode(VerifyPreTracer *trc, void *thing, JSGCTraceKind kind)
{
    NodeMap::AddPtr p = trc->nodemap.lookupForAdd(thing);
    if (!p) {
        VerifyNode *node = (VerifyNode *)trc->edgeptr;
        trc->edgeptr += sizeof(VerifyNode) - sizeof(EdgeValue);
        if (trc->edgeptr >= trc->term) {
            trc->edgeptr = trc->term;
            return NULL;
        }

        node->thing = thing;
        node->count = 0;
        node->kind = kind;
        trc->nodemap.add(p, thing, node);
        return node;
    }
    return NULL;
}

static
VerifyNode *
NextNode(VerifyNode *node)
{
    if (node->count == 0)
        return (VerifyNode *)((char *)node + sizeof(VerifyNode) - sizeof(EdgeValue));
    else
        return (VerifyNode *)((char *)node + sizeof(VerifyNode) +
			      sizeof(EdgeValue)*(node->count - 1));
}

static void
StartVerifyPreBarriers(JSRuntime *rt)
{
    if (rt->gcVerifyPreData || rt->gcIncrementalState != NO_INCREMENTAL)
        return;

    AutoTraceSession session(rt);

    if (!IsIncrementalGCSafe(rt))
        return;

    rt->gcHelperThread.waitBackgroundSweepOrAllocEnd();

    AutoCopyFreeListToArenas copy(rt);
    RecordNativeStackTopForGC(rt);

    for (GCChunkSet::Range r(rt->gcChunkSet.all()); !r.empty(); r.popFront())
        r.front()->bitmap.clear();

    VerifyPreTracer *trc = new (js_malloc(sizeof(VerifyPreTracer))) VerifyPreTracer;

    rt->gcNumber++;
    trc->number = rt->gcNumber;
    trc->count = 0;

    JS_TracerInit(trc, rt, AccumulateEdge);

    const size_t size = 64 * 1024 * 1024;
    trc->root = (VerifyNode *)js_malloc(size);
    JS_ASSERT(trc->root);
    trc->edgeptr = (char *)trc->root;
    trc->term = trc->edgeptr + size;

    if (!trc->nodemap.init())
        return;

    /* Create the root node. */
    trc->curnode = MakeNode(trc, NULL, JSGCTraceKind(0));

    /* We want MarkRuntime to save the roots to gcSavedRoots. */
    rt->gcIncrementalState = MARK_ROOTS;

    /* Make all the roots be edges emanating from the root node. */
    MarkRuntime(trc);

    VerifyNode *node = trc->curnode;
    if (trc->edgeptr == trc->term)
        goto oom;

    /* For each edge, make a node for it if one doesn't already exist. */
    while ((char *)node < trc->edgeptr) {
        for (uint32_t i = 0; i < node->count; i++) {
            EdgeValue &e = node->edges[i];
            VerifyNode *child = MakeNode(trc, e.thing, e.kind);
            if (child) {
                trc->curnode = child;
                JS_TraceChildren(trc, e.thing, e.kind);
            }
            if (trc->edgeptr == trc->term)
                goto oom;
        }

        node = NextNode(node);
    }

    rt->gcVerifyPreData = trc;
    rt->gcIncrementalState = MARK;
    rt->gcMarker.start(rt);
    for (CompartmentsIter c(rt); !c.done(); c.next()) {
        PurgeJITCaches(c);
        c->setNeedsBarrier(true);
        c->arenas.purge();
    }

    return;

oom:
    rt->gcIncrementalState = NO_INCREMENTAL;
    trc->~VerifyPreTracer();
    js_free(trc);
}

static bool
IsMarkedOrAllocated(Cell *cell)
{
    return cell->isMarked() || cell->arenaHeader()->allocatedDuringIncremental;
}

const static uint32_t MAX_VERIFIER_EDGES = 1000;

/*
 * This function is called by EndVerifyBarriers for every heap edge. If the edge
 * already existed in the original snapshot, we "cancel it out" by overwriting
 * it with NULL. EndVerifyBarriers later asserts that the remaining non-NULL
 * edges (i.e., the ones from the original snapshot that must have been
 * modified) must point to marked objects.
 */
static void
CheckEdge(JSTracer *jstrc, void **thingp, JSGCTraceKind kind)
{
    VerifyPreTracer *trc = (VerifyPreTracer *)jstrc;
    VerifyNode *node = trc->curnode;

    /* Avoid n^2 behavior. */
    if (node->count > MAX_VERIFIER_EDGES)
        return;

    for (uint32_t i = 0; i < node->count; i++) {
        if (node->edges[i].thing == *thingp) {
            JS_ASSERT(node->edges[i].kind == kind);
            node->edges[i].thing = NULL;
            return;
        }
    }
}

static void
AssertMarkedOrAllocated(const EdgeValue &edge)
{
    if (!edge.thing || IsMarkedOrAllocated(static_cast<Cell *>(edge.thing)))
        return;

    char msgbuf[1024];
    const char *label = edge.label ? edge.label : "<unknown>";

    JS_snprintf(msgbuf, sizeof(msgbuf), "[barrier verifier] Unmarked edge: %s", label);
    MOZ_ReportAssertionFailure(msgbuf, __FILE__, __LINE__);
    MOZ_CRASH();
}

static void
EndVerifyPreBarriers(JSRuntime *rt)
{
    AutoTraceSession session(rt);

    rt->gcHelperThread.waitBackgroundSweepOrAllocEnd();

    AutoCopyFreeListToArenas copy(rt);
    RecordNativeStackTopForGC(rt);

    VerifyPreTracer *trc = (VerifyPreTracer *)rt->gcVerifyPreData;

    if (!trc)
        return;

    bool compartmentCreated = false;

    /* We need to disable barriers before tracing, which may invoke barriers. */
    for (CompartmentsIter c(rt); !c.done(); c.next()) {
        if (!c->needsBarrier())
            compartmentCreated = true;

        PurgeJITCaches(c);
        c->setNeedsBarrier(false);
    }

    /*
     * We need to bump gcNumber so that the methodjit knows that jitcode has
     * been discarded.
     */
    JS_ASSERT(trc->number == rt->gcNumber);
    rt->gcNumber++;

    rt->gcVerifyPreData = NULL;
    rt->gcIncrementalState = NO_INCREMENTAL;

    if (!compartmentCreated && IsIncrementalGCSafe(rt)) {
        JS_TracerInit(trc, rt, CheckEdge);

        /* Start after the roots. */
        VerifyNode *node = NextNode(trc->root);
        while ((char *)node < trc->edgeptr) {
            trc->curnode = node;
            JS_TraceChildren(trc, node->thing, node->kind);

            if (node->count <= MAX_VERIFIER_EDGES) {
                for (uint32_t i = 0; i < node->count; i++)
                    AssertMarkedOrAllocated(node->edges[i]);
            }

            node = NextNode(node);
        }
    }

    rt->gcMarker.reset();
    rt->gcMarker.stop();

    trc->~VerifyPreTracer();
    js_free(trc);
}

/*** Post-Barrier Verifyier ***/

struct VerifyPostTracer : JSTracer {
    /* The gcNumber when the verification began. */
    uint64_t number;

    /* This counts up to gcZealFrequency to decide whether to verify. */
    int count;
};

/*
 * The post-barrier verifier runs the full store buffer and a fake nursery when
 * running and when it stops, walks the full heap to ensure that all the
 * important edges were inserted into the storebuffer.
 */
static void
StartVerifyPostBarriers(JSRuntime *rt)
{
#ifdef JSGC_GENERATIONAL
    if (!rt->gcExactScanningEnabled ||
        rt->gcVerifyPostData ||
        rt->gcIncrementalState != NO_INCREMENTAL)
    {
        return;
    }
    VerifyPostTracer *trc = new (js_malloc(sizeof(VerifyPostTracer))) VerifyPostTracer;
    rt->gcVerifyPostData = trc;
    rt->gcNumber++;
    trc->number = rt->gcNumber;
    trc->count = 0;
    for (CompartmentsIter c(rt); !c.done(); c.next()) {
        if (IsAtomsCompartment(c))
            continue;

        if (!c->gcNursery.enable())
            goto oom;

        if (!c->gcStoreBuffer.enable())
            goto oom;
    }
    return;
oom:
    trc->~VerifyPostTracer();
    js_free(trc);
    rt->gcVerifyPostData = NULL;
    for (CompartmentsIter c(rt); !c.done(); c.next()) {
        c->gcNursery.disable();
        c->gcStoreBuffer.disable();
    }
#endif
}

#ifdef JSGC_GENERATIONAL
static void
AssertStoreBufferContainsEdge(StoreBuffer *storebuf, void *loc, void *dst)
{
    if (storebuf->containsEdgeAt(loc))
        return;

    char msgbuf[1024];
    JS_snprintf(msgbuf, sizeof(msgbuf), "[post-barrier verifier] Missing edge @ %p to %p",
                loc, dst);
    MOZ_ReportAssertionFailure(msgbuf, __FILE__, __LINE__);
    MOZ_CRASH();
}

static void
PostVerifierVisitEdge(JSTracer *jstrc, void **thingp, JSGCTraceKind kind)
{
    VerifyPostTracer *trc = (VerifyPostTracer *)jstrc;
    Cell *dst = (Cell *)*thingp;
    JSCompartment *comp = dst->compartment();

    /*
     * Note: watchpoint markAll will give us cross-compartment pointers into the
     * atoms compartment.
     */
    if (IsAtomsCompartment(comp))
        return;

    /* Filter out non cross-generational edges. */
    if (!comp->gcNursery.isInside(dst))
        return;

    /*
     * Note: since Value travels through the stack to get Cell**, we need to use
     * the annotated location in the tracer instead of the indirect location for
     * these edges.
     */
    Cell *loc = (Cell *)(trc->realLocation != NULL ? trc->realLocation : thingp);

    AssertStoreBufferContainsEdge(&comp->gcStoreBuffer, loc, dst);
}
#endif

static void
EndVerifyPostBarriers(JSRuntime *rt)
{
#ifdef JSGC_GENERATIONAL
    AutoTraceSession session(rt);

    rt->gcHelperThread.waitBackgroundSweepOrAllocEnd();

    AutoCopyFreeListToArenas copy(rt);
    RecordNativeStackTopForGC(rt);

    VerifyPostTracer *trc = (VerifyPostTracer *)rt->gcVerifyPostData;
    JS_TracerInit(trc, rt, PostVerifierVisitEdge);
    trc->count = 0;

    if (!rt->gcExactScanningEnabled)
        goto oom;

    for (CompartmentsIter c(rt); !c.done(); c.next()) {
        if (!c->gcStoreBuffer.coalesceForVerification())
            goto oom;
    }

    /* Walk the heap. */
    for (CompartmentsIter c(rt); !c.done(); c.next()) {
        if (!c->gcStoreBuffer.isEnabled() ||
             c->gcStoreBuffer.hasOverflowed() ||
             IsAtomsCompartment(c))
        {
            continue;
        }

        if (c->watchpointMap)
            c->watchpointMap->markAll(trc);

        for (size_t kind = 0; kind < FINALIZE_LIMIT; ++kind) {
            for (CellIterUnderGC cells(c, AllocKind(kind)); !cells.done(); cells.next()) {
                Cell *src = cells.getCell();
                if (!c->gcNursery.isInside(src))
                    JS_TraceChildren(trc, src, MapAllocToTraceKind(AllocKind(kind)));
            }
        }
    }

oom:
    trc->~VerifyPostTracer();
    js_free(trc);
    rt->gcVerifyPostData = NULL;
    for (CompartmentsIter c(rt); !c.done(); c.next()) {
        c->gcNursery.disable();
        c->gcStoreBuffer.disable();
        c->gcStoreBuffer.releaseVerificationData();
    }
#endif
}

/*** Barrier Verifier Scheduling ***/

static void
VerifyPreBarriers(JSRuntime *rt)
{
    if (rt->gcVerifyPreData)
        EndVerifyPreBarriers(rt);
    else
        StartVerifyPreBarriers(rt);
}

static void
VerifyPostBarriers(JSRuntime *rt)
{
    if (rt->gcVerifyPostData)
        EndVerifyPostBarriers(rt);
    else
        StartVerifyPostBarriers(rt);
}

void
VerifyBarriers(JSRuntime *rt, VerifierType type)
{
    if (type == PreBarrierVerifier)
        VerifyPreBarriers(rt);
    else
        VerifyPostBarriers(rt);
}

static void
MaybeVerifyPreBarriers(JSRuntime *rt, bool always)
{
    if (rt->gcZeal() != ZealVerifierPreValue)
        return;

    if (VerifyPreTracer *trc = (VerifyPreTracer *)rt->gcVerifyPreData) {
        if (++trc->count < rt->gcZealFrequency && !always)
            return;

        EndVerifyPreBarriers(rt);
    }
    StartVerifyPreBarriers(rt);
}

static void
MaybeVerifyPostBarriers(JSRuntime *rt, bool always)
{
    if (rt->gcZeal() != ZealVerifierPostValue)
        return;

    if (VerifyPostTracer *trc = (VerifyPostTracer *)rt->gcVerifyPostData) {
        if (++trc->count < rt->gcZealFrequency && !always)
            return;

        EndVerifyPostBarriers(rt);
    }
    StartVerifyPostBarriers(rt);
}

void
MaybeVerifyBarriers(JSContext *cx, bool always)
{
    MaybeVerifyPreBarriers(cx->runtime, always);
    MaybeVerifyPostBarriers(cx->runtime, always);
}

void
FinishVerifier(JSRuntime *rt)
{
    if (VerifyPreTracer *trc = (VerifyPreTracer *)rt->gcVerifyPreData) {
        trc->~VerifyPreTracer();
        js_free(trc);
    }
#ifdef JSGC_GENERATIONAL
    if (VerifyPostTracer *trc = (VerifyPostTracer *)rt->gcVerifyPostData) {
        trc->~VerifyPostTracer();
        js_free(trc);
        for (CompartmentsIter c(rt); !c.done(); c.next()) {
            c->gcNursery.disable();
            c->gcStoreBuffer.disable();
        }
    }
#endif
}

#endif /* JS_GC_ZEAL */

} /* namespace gc */

void ReleaseAllJITCode(FreeOp *fop)
{
#ifdef JS_METHODJIT
    for (CompartmentsIter c(fop->runtime()); !c.done(); c.next()) {
        mjit::ClearAllFrames(c);
# ifdef JS_ION
        ion::InvalidateAll(fop, c);
# endif

        for (CellIter i(c, FINALIZE_SCRIPT); !i.done(); i.next()) {
            JSScript *script = i.get<JSScript>();
            mjit::ReleaseScriptCode(fop, script);
# ifdef JS_ION
            ion::FinishInvalidation(fop, script);
# endif
        }
    }
#endif
}

/*
 * There are three possible PCCount profiling states:
 *
 * 1. None: Neither scripts nor the runtime have count information.
 * 2. Profile: Active scripts have count information, the runtime does not.
 * 3. Query: Scripts do not have count information, the runtime does.
 *
 * When starting to profile scripts, counting begins immediately, with all JIT
 * code discarded and recompiled with counts as necessary. Active interpreter
 * frames will not begin profiling until they begin executing another script
 * (via a call or return).
 *
 * The below API functions manage transitions to new states, according
 * to the table below.
 *
 *                                  Old State
 *                          -------------------------
 * Function                 None      Profile   Query
 * --------
 * StartPCCountProfiling    Profile   Profile   Profile
 * StopPCCountProfiling     None      Query     Query
 * PurgePCCounts            None      None      None
 */

static void
ReleaseScriptCounts(FreeOp *fop)
{
    JSRuntime *rt = fop->runtime();
    JS_ASSERT(rt->scriptAndCountsVector);

    ScriptAndCountsVector &vec = *rt->scriptAndCountsVector;

    for (size_t i = 0; i < vec.length(); i++)
        vec[i].scriptCounts.destroy(fop);

    fop->delete_(rt->scriptAndCountsVector);
    rt->scriptAndCountsVector = NULL;
}

JS_FRIEND_API(void)
StartPCCountProfiling(JSContext *cx)
{
    JSRuntime *rt = cx->runtime;

    if (rt->profilingScripts)
        return;

    if (rt->scriptAndCountsVector)
        ReleaseScriptCounts(rt->defaultFreeOp());

    ReleaseAllJITCode(rt->defaultFreeOp());

    rt->profilingScripts = true;
}

JS_FRIEND_API(void)
StopPCCountProfiling(JSContext *cx)
{
    JSRuntime *rt = cx->runtime;

    if (!rt->profilingScripts)
        return;
    JS_ASSERT(!rt->scriptAndCountsVector);

    ReleaseAllJITCode(rt->defaultFreeOp());

    ScriptAndCountsVector *vec = cx->new_<ScriptAndCountsVector>(SystemAllocPolicy());
    if (!vec)
        return;

    for (CompartmentsIter c(rt); !c.done(); c.next()) {
        for (CellIter i(c, FINALIZE_SCRIPT); !i.done(); i.next()) {
            JSScript *script = i.get<JSScript>();
            if (script->hasScriptCounts && script->types) {
                ScriptAndCounts sac;
                sac.script = script;
                sac.scriptCounts.set(script->releaseScriptCounts());
                if (!vec->append(sac))
                    sac.scriptCounts.destroy(rt->defaultFreeOp());
            }
        }
    }

    rt->profilingScripts = false;
    rt->scriptAndCountsVector = vec;
}

JS_FRIEND_API(void)
PurgePCCounts(JSContext *cx)
{
    JSRuntime *rt = cx->runtime;

    if (!rt->scriptAndCountsVector)
        return;
    JS_ASSERT(!rt->profilingScripts);

    ReleaseScriptCounts(rt->defaultFreeOp());
}

void
PurgeJITCaches(JSCompartment *c)
{
#ifdef JS_METHODJIT
    mjit::ClearAllFrames(c);

    for (CellIterUnderGC i(c, FINALIZE_SCRIPT); !i.done(); i.next()) {
        JSScript *script = i.get<JSScript>();

        /* Discard JM caches. */
        for (int constructing = 0; constructing <= 1; constructing++) {
            for (int barriers = 0; barriers <= 1; barriers++) {
                mjit::JITScript *jit = script->getJIT((bool) constructing, (bool) barriers);
                if (jit)
                    jit->purgeCaches();
            }
        }

#ifdef JS_ION

        /* Discard Ion caches. */ 
        if (script->hasIonScript())
            script->ion->purgeCaches();

#endif
    }
#endif
}

} /* namespace js */

JS_PUBLIC_API(void)
JS_IterateCompartments(JSRuntime *rt, void *data,
                       JSIterateCompartmentCallback compartmentCallback)
{
    JS_ASSERT(!rt->isHeapBusy());

    AutoTraceSession session(rt);
    rt->gcHelperThread.waitBackgroundSweepOrAllocEnd();

    for (CompartmentsIter c(rt); !c.done(); c.next())
        (*compartmentCallback)(rt, data, c);
}

#if JS_HAS_XML_SUPPORT
extern size_t sE4XObjectsCreated;

JSXML *
js_NewGCXML(JSContext *cx)
{
    if (!cx->runningWithTrustedPrincipals())
        ++sE4XObjectsCreated;

    return NewGCThing<JSXML>(cx, js::gc::FINALIZE_XML, sizeof(JSXML));
}
#endif<|MERGE_RESOLUTION|>--- conflicted
+++ resolved
@@ -3790,14 +3790,13 @@
     for (GCCompartmentsIter c(rt); !c.done(); c.next()) {
         gcstats::AutoSCC scc(rt->gcStats, partition.getSCC(c));
         c->arenas.queueShapesForSweep(&fop);
-<<<<<<< HEAD
+    }
 #ifdef JS_ION
-    for (GCCompartmentsIter c(rt); !c.done(); c.next())
+    for (GCCompartmentsIter c(rt); !c.done(); c.next()) {
+        gcstats::AutoSCC scc(rt->gcStats, partition.getSCC(c));
         c->arenas.queueIonCodeForSweep(&fop);
-#endif
-=======
-    }
->>>>>>> aba4cb5a
+    }
+#endif
 
     rt->gcSweepPhase = 0;
     rt->gcSweepCompartmentIndex = 0;
