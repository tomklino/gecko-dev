--- conflicted
+++ resolved
@@ -63,12 +63,9 @@
 #include "jstypedarray.h"
 #include "jsutil.h"
 
-<<<<<<< HEAD
+#include "vm/GlobalObject.h"
+
 #include "jsinferinlines.h"
-=======
-#include "vm/GlobalObject.h"
-
->>>>>>> 4fe7e9a2
 #include "jsobjinlines.h"
 #include "jstypedarrayinlines.h"
 
@@ -927,7 +924,6 @@
         if (!obj)
             return NULL;
 
-<<<<<<< HEAD
         /*
          * Specialize the type of the object on the current scripted location,
          * and mark the type as definitely a typed array.
@@ -938,10 +934,6 @@
             return NULL;
         obj->setType(type);
 
-        ThisTypeArray *tarray = cx->new_<ThisTypeArray>(bufobj, byteOffset, len);
-        if (!tarray)
-            return NULL;
-=======
         obj->setSlot(FIELD_TYPE, Int32Value(ArrayTypeID()));
 
         do {
@@ -967,7 +959,6 @@
         JS_ASSERT(getByteOffset(obj) <= ArrayBuffer::getByteLength(getBuffer(obj)));
         JS_ASSERT(ArrayBuffer::getDataOffset(getBuffer(obj)) <= getDataOffset(obj));
         JS_ASSERT(getDataOffset(obj) <= offsetData(obj, ArrayBuffer::getByteLength(getBuffer(obj))));
->>>>>>> 4fe7e9a2
 
         JS_ASSERT(obj->getClass() == slowClass());
         obj->setSharedNonNativeMap();
@@ -1135,16 +1126,9 @@
             return false;
         }
 
-<<<<<<< HEAD
-        ThisTypeArray *tarray = ThisTypeArray::fromJSObject(obj);
-        if (!tarray) {
-            vp->setUndefined();
-=======
         JSObject *tarray = getTypedArray(obj);
         if (!tarray)
->>>>>>> 4fe7e9a2
             return true;
-        }
 
         // these are the default values
         int32_t off = 0;
