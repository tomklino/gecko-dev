/* This Source Code Form is subject to the terms of the Mozilla Public
 * License, v. 2.0. If a copy of the MPL was not distributed with this
 * file, You can obtain one at http://mozilla.org/MPL/2.0/. */

"use strict";

const {
  ADD_REQUEST,
  CLEAR_REQUESTS,
  CLONE_REQUEST,
  CLONE_SELECTED_REQUEST,
  RIGHT_CLICK_REQUEST,
  REMOVE_SELECTED_CUSTOM_REQUEST,
  SEND_CUSTOM_REQUEST,
  TOGGLE_RECORDING,
  UPDATE_REQUEST,
} = require("../constants");
const { getSelectedRequest } = require("../selectors/index");

function addRequest(id, data, batch) {
  return {
    type: ADD_REQUEST,
    id,
    data,
    meta: { batch },
  };
}

function updateRequest(id, data, batch) {
  return {
    type: UPDATE_REQUEST,
    id,
    data,
    meta: { batch },
  };
}

/**
 * Clone the currently selected request, set the "isCustom" attribute.
 * Used by the "Edit and Resend" feature.
 */
function cloneSelectedRequest() {
  return {
    type: CLONE_SELECTED_REQUEST,
<<<<<<< HEAD
  }
}

function cloneRequest(id) {
  return {
    type: CLONE_REQUEST,
    id
  };
}


function rightClickRequest(id) {
  return {
    type: RIGHT_CLICK_REQUEST,
    id
=======
>>>>>>> e0c879c8
  };
}

/**
 * Send a new HTTP request using the data in the custom request form.
 */
function sendCustomRequest(connector) {
  return (dispatch, getState) => {
    const selected = getSelectedRequest(getState());

    if (!selected) {
      return;
    }

    // Send a new HTTP request using the data in the custom request form
    const data = {
      cause: selected.cause,
      url: selected.url,
      method: selected.method,
      httpVersion: selected.httpVersion,
    };
    if (selected.requestHeaders) {
      data.headers = selected.requestHeaders.headers;
    }
    if (selected.requestPostData) {
      data.body = selected.requestPostData.postData.text;
    }

    connector.sendHTTPRequest(data, (response) => {
      return dispatch({
        type: SEND_CUSTOM_REQUEST,
        id: response.eventActor.actor,
      });
    });
  };
}

/**
 * Remove a request from the list. Supports removing only cloned requests with a
 * "isCustom" attribute. Other requests never need to be removed.
 */
function removeSelectedCustomRequest() {
  return {
    type: REMOVE_SELECTED_CUSTOM_REQUEST,
  };
}

function clearRequests() {
  return {
    type: CLEAR_REQUESTS,
  };
}

/**
 * Toggle monitoring
 */
function toggleRecording() {
  return {
    type: TOGGLE_RECORDING,
  };
}

module.exports = {
  addRequest,
  clearRequests,
  cloneRequest,
  cloneSelectedRequest,
  rightClickRequest,
  removeSelectedCustomRequest,
  sendCustomRequest,
  toggleRecording,
  updateRequest,
};<|MERGE_RESOLUTION|>--- conflicted
+++ resolved
@@ -42,7 +42,6 @@
 function cloneSelectedRequest() {
   return {
     type: CLONE_SELECTED_REQUEST,
-<<<<<<< HEAD
   }
 }
 
@@ -58,8 +57,6 @@
   return {
     type: RIGHT_CLICK_REQUEST,
     id
-=======
->>>>>>> e0c879c8
   };
 }
 
