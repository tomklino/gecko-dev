--- conflicted
+++ resolved
@@ -118,11 +118,7 @@
     // and we'll keep an indirect reference to that tree.
     browser->Manager()->AsContentParent()->AllocateLayerTreeId(browser, &mLayersId);
     if (lm && lm->GetCompositorBridgeChild()) {
-<<<<<<< HEAD
-      lm->GetCompositorBridgeChild()->SendNotifyChildCreated(mLayersId);
-=======
       mLayersConnected = lm->GetCompositorBridgeChild()->SendNotifyChildCreated(mLayersId);
->>>>>>> 483fea00
     }
   } else if (XRE_IsContentProcess()) {
     ContentChild::GetSingleton()->SendAllocateLayerTreeId(browser->Manager()->ChildID(), browser->GetTabId(), &mLayersId);
