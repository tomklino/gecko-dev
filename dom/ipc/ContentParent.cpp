--- conflicted
+++ resolved
@@ -433,19 +433,6 @@
     return true;
 }
 
-<<<<<<< HEAD
-
-bool
-ContentParent::RecvVisitURI(const IPC::URI& uri,
-                                   const IPC::URI& referrer,
-                                   const PRUint32& flags)
-{
-    nsCOMPtr<nsIURI> ourURI = uri;
-    nsCOMPtr<nsIURI> ourReferrer = referrer;
-    IHistory *history = nsContentUtils::GetHistory(); 
-    history->VisitURI(ourURI, ourReferrer, flags);
-=======
->>>>>>> 885a5bcb
 /* void onDispatchedEvent (in nsIThreadInternal thread); */
 NS_IMETHODIMP
 ContentParent::OnDispatchedEvent(nsIThreadInternal *thread)
