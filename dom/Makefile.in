--- conflicted
+++ resolved
@@ -50,11 +50,8 @@
   battery \
   contacts \
   devicestorage \
-<<<<<<< HEAD
+  file \
   media \
-=======
-  file \
->>>>>>> 513c6609
   power \
   settings \
   sms \
