[testAwesomebar]
# [testAwesomebarSwipes] # disabled on fig - bug 880060
# [testBookmark] # disabled on fig - bug 880060
# [testBookmarklets] # disabled on fig - bug 880060
[testJNI]
# [testLoad] # see bug 851861
[testNewTab]
[testOrderedBroadcast]
[testPrefsObserver]
<<<<<<< HEAD
[testPanCorrectness]
# [test_bug720538] # disabled on fig - bug 897072
[testFlingCorrectness]
[testOverscroll]
[testAxisLocking]
=======
# [testPanCorrectness] # see bug 851861
[test_bug720538]
# [testFlingCorrectness] # see bug 851861
# [testOverscroll] # see bug 851861
# [testAxisLocking] # see bug 851861
>>>>>>> 471aca0e
[testAboutPage]
# [testWebContentContextMenu] # see bug 862493
[testPasswordProvider]
# [testPasswordEncrypt] # see bug 824067
[testFormHistory]
[testBrowserProvider]
# [testSearchSuggestions] # disabled on fig - bug 880060
[testSharedPreferences]
# [testThumbnails] # see bug 813107
[testAddonManager]
# [testHistory] # disabled on fig - bug 880060
[testVkbOverlap]
[testDoorHanger]
[testTabHistory]
[testShareLink]
# [testClearPrivateData] # disabled on fig - bug 880060
[testSettingsMenuItems]
[testSystemPages]
# [testPermissions] # see bug 757475
[testJarReader]
[testDistribution]
[testFindInPage]
# [testInputAwesomeBar] # disabled on fig - bug 880060
# [testAddSearchEngine] # disabled on fig - bug 880060
[testImportFromAndroid]
[testMasterPassword]
[testDeviceSearchEngine]

# Used for Talos, please don't use in mochitest
#[testPan]
#[testCheck]
#[testCheck2]
#[testBrowserProviderPerf]<|MERGE_RESOLUTION|>--- conflicted
+++ resolved
@@ -7,19 +7,11 @@
 [testNewTab]
 [testOrderedBroadcast]
 [testPrefsObserver]
-<<<<<<< HEAD
-[testPanCorrectness]
+# [testPanCorrectness] # see bug 851861
 # [test_bug720538] # disabled on fig - bug 897072
-[testFlingCorrectness]
-[testOverscroll]
-[testAxisLocking]
-=======
-# [testPanCorrectness] # see bug 851861
-[test_bug720538]
 # [testFlingCorrectness] # see bug 851861
 # [testOverscroll] # see bug 851861
 # [testAxisLocking] # see bug 851861
->>>>>>> 471aca0e
 [testAboutPage]
 # [testWebContentContextMenu] # see bug 862493
 [testPasswordProvider]
