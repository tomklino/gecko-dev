// -*- Mode: js2; tab-width: 2; indent-tabs-mode: nil; js2-basic-offset: 2; js2-skip-preprocessor-directives: t; -*-
/*
 * ***** BEGIN LICENSE BLOCK *****
 * Version: MPL 1.1/GPL 2.0/LGPL 2.1
 *
 * The contents of this file are subject to the Mozilla Public License Version
 * 1.1 (the "License"); you may not use this file except in compliance with
 * the License. You may obtain a copy of the License at
 * http://www.mozilla.org/MPL/
 *
 * Software distributed under the License is distributed on an "AS IS" basis,
 * WITHOUT WARRANTY OF ANY KIND, either express or implied. See the License
 * for the specific language governing rights and limitations under the
 * License.
 *
 * The Original Code is Mozilla Mobile Browser.
 *
 * The Initial Developer of the Original Code is
 * Mozilla Corporation.
 * Portions created by the Initial Developer are Copyright (C) 2008
 * the Initial Developer. All Rights Reserved.
 *
 * Contributor(s):
 *   Brad Lassey <blassey@mozilla.com>
 *   Mark Finkle <mfinkle@mozilla.com>
 *   Aleks Totic <a@totic.org>
 *   Johnathan Nightingale <johnath@mozilla.com>
 *   Stuart Parmenter <stuart@mozilla.com>
 *   Taras Glek <tglek@mozilla.com>
 *   Roy Frostig <rfrostig@mozilla.com>
 *   Ben Combee <bcombee@mozilla.com>
 *   Matt Brubeck <mbrubeck@mozilla.com>
 *   Benjamin Stover <bstover@mozilla.com>
 *   Miika Jarvinen <mjarvin@gmail.com>
 *   Jaakko Kiviluoto <jaakko.kiviluoto@digia.com>
 *
 * Alternatively, the contents of this file may be used under the terms of
 * either the GNU General Public License Version 2 or later (the "GPL"), or
 * the GNU Lesser General Public License Version 2.1 or later (the "LGPL"),
 * in which case the provisions of the GPL or the LGPL are applicable instead
 * of those above. If you wish to allow use of your version of this file only
 * under the terms of either the GPL or the LGPL, and not to allow others to
 * use your version of this file under the terms of the MPL, indicate your
 * decision by deleting the provisions above and replace them with the notice
 * and other provisions required by the GPL or the LGPL. If you do not delete
 * the provisions above, a recipient may use your version of this file under
 * the terms of any one of the MPL, the GPL or the LGPL.
 *
 * ***** END LICENSE BLOCK ***** */

let Cc = Components.classes;
let Ci = Components.interfaces;
let Cu = Components.utils;

function getBrowser() {
  return Browser.selectedBrowser;
}

const kDefaultBrowserWidth = 800;

// Override sizeToContent in the main window. It breaks things (bug 565887)
window.sizeToContent = function() {
  Components.utils.reportError("window.sizeToContent is not allowed in this window");
}

#ifdef MOZ_CRASH_REPORTER
XPCOMUtils.defineLazyServiceGetter(this, "CrashReporter",
  "@mozilla.org/xre/app-info;1", "nsICrashReporter");
#endif

const endl = '\n';

function onDebugKeyPress(ev) {
  if (!ev.ctrlKey)
    return;

  // use capitals so we require SHIFT here too

  const a = 65;
  const b = 66;
  const c = 67;
  const d = 68;
  const e = 69;
  const f = 70;  // force GC
  const g = 71;
  const h = 72;
  const i = 73;
  const j = 74;
  const k = 75;
  const l = 76;
  const m = 77;
  const n = 78;
  const o = 79;
  const p = 80;
  const q = 81;  // toggle orientation
  const r = 82;
  const s = 83;
  const t = 84;
  const u = 85;
  const v = 86;
  const w = 87;
  const x = 88;
  const y = 89;
  const z = 90;

  switch (ev.charCode) {
  case f:
    MemoryObserver.observe();
    dump("Forced a GC\n");
    break;
#ifndef MOZ_PLATFORM_MAEMO
  case q:
    if (Util.isPortrait())
      window.top.resizeTo(800,480);
    else
      window.top.resizeTo(480,800);
    break;
#endif
  default:
    break;
  }
}

var ih = null;

var Browser = {
  _tabs : [],
  _selectedTab : null,
  windowUtils: window.QueryInterface(Ci.nsIInterfaceRequestor)
                     .getInterface(Ci.nsIDOMWindowUtils),
  controlsScrollbox: null,
  controlsScrollboxScroller: null,
  pageScrollbox: null,
  pageScrollboxScroller: null,
  styles: {},

  startup: function startup() {
    var self = this;

    try {
      messageManager.loadFrameScript("chrome://browser/content/Util.js", true);
      messageManager.loadFrameScript("chrome://browser/content/forms.js", true);
      messageManager.loadFrameScript("chrome://browser/content/content.js", true);
    } catch (e) {
      // XXX whatever is calling startup needs to dump errors!
      dump("###########" + e + "\n");
    }

    let needOverride = Util.needHomepageOverride();
    if (needOverride == "new profile")
      this.initNewProfile();

    let container = document.getElementById("browsers");
    // XXX change

    /* handles dispatching clicks on browser into clicks in content or zooms */
    container.customClicker = new ContentCustomClicker();
    container.customKeySender = new ContentCustomKeySender();
    container.customDragger = new Browser.MainDragger();

    // Warning, total hack ahead. All of the real-browser related scrolling code
    // lies in a pretend scrollbox here. Let's not land this as-is. Maybe it's time
    // to redo all the dragging code.
    this.contentScrollbox = container;
    this.contentScrollboxScroller = {
      flush: function() {
        getBrowser().flushScroll();
      },

      scrollBy: function(x, y) {
        getBrowser().scrollBy(x, y);
      },

      scrollTo: function(x, y) {
        getBrowser().scrollTo(x, y);
      },

      getPosition: function(scrollX, scrollY) {
        getBrowser().getPosition(scrollX, scrollY);
      }
    };

    /* horizontally scrolling box that holds the sidebars as well as the contentScrollbox */
    let controlsScrollbox = this.controlsScrollbox = document.getElementById("controls-scrollbox");
    this.controlsScrollboxScroller = controlsScrollbox.boxObject.QueryInterface(Ci.nsIScrollBoxObject);
    controlsScrollbox.customDragger = {
      isDraggable: function isDraggable(target, content) { return {}; },
      dragStart: function dragStart(cx, cy, target, scroller) {},
      dragStop: function dragStop(dx, dy, scroller) { return false; },
      dragMove: function dragMove(dx, dy, scroller) { return false; }
    };

    /* vertically scrolling box that contains the url bar, notifications, and content */
    let pageScrollbox = this.pageScrollbox = document.getElementById("page-scrollbox");
    this.pageScrollboxScroller = pageScrollbox.boxObject.QueryInterface(Ci.nsIScrollBoxObject);
    pageScrollbox.customDragger = controlsScrollbox.customDragger;

    let stylesheet = document.styleSheets[0];
    for each (let style in ["viewport-width", "viewport-height", "window-width", "window-height", "toolbar-height"]) {
      let index = stylesheet.insertRule("." + style + " {}", stylesheet.cssRules.length);
      this.styles[style] = stylesheet.cssRules[index].style;
    }

    function resizeHandler(e) {
      if (e.target != window)
        return;

      // XXX is this code right here actually needed?
      let w = window.innerWidth;
      let h = window.innerHeight;
      let maximize = (document.documentElement.getAttribute("sizemode") == "maximized");
      if (maximize && w > screen.width)
        return;

      let toolbarHeight = Math.round(document.getElementById("toolbar-main").getBoundingClientRect().height);
      let scaledDefaultH = (kDefaultBrowserWidth * (h / w));
      let scaledScreenH = (window.screen.width * (h / w));
      let dpiScale = Services.prefs.getIntPref("zoom.dpiScale") / 100;

      Browser.styles["window-width"].width = w + "px";
      Browser.styles["window-height"].height = h + "px";
      Browser.styles["toolbar-height"].height = toolbarHeight + "px";

      // Tell the UI to resize the browser controls
      BrowserUI.sizeControls(w, h);

      // XXX this should really only happen on browser startup, not every resize
      Browser.hideSidebars();

      for (let i = Browser.tabs.length - 1; i >= 0; i--)
        Browser.tabs[i].updateViewportSize();

      let curEl = document.activeElement;
      if (curEl && curEl.scrollIntoView)
        curEl.scrollIntoView(false);
    }
    window.addEventListener("resize", resizeHandler, false);

    function fullscreenHandler() {
      if (!window.fullScreen)
        document.getElementById("toolbar-main").setAttribute("fullscreen", "true");
      else
        document.getElementById("toolbar-main").removeAttribute("fullscreen");
    }
    window.addEventListener("fullscreen", fullscreenHandler, false);

    function notificationHandler() {
      // Let the view know that the layout might have changed
      Browser.forceChromeReflow();
    }
    let notifications = document.getElementById("notifications");
    notifications.addEventListener("AlertActive", notificationHandler, false);
    notifications.addEventListener("AlertClose", notificationHandler, false);

    BrowserUI.init();

    // initialize input handling
    ih = new InputHandler(container);

    window.controllers.appendController(this);
    window.controllers.appendController(BrowserUI);

    var os = Services.obs;
    os.addObserver(gXPInstallObserver, "addon-install-blocked", false);
    os.addObserver(gSessionHistoryObserver, "browser:purge-session-history", false);

    // clear out tabs the user hasn't touched lately on memory crunch
    os.addObserver(MemoryObserver, "memory-pressure", false);

    // search engine changes
    os.addObserver(BrowserSearch, "browser-search-engine-modified", false);

    window.QueryInterface(Ci.nsIDOMChromeWindow).browserDOMWindow = new nsBrowserAccess();

    let browsers = document.getElementById("browsers");
    browsers.addEventListener("command", this._handleContentCommand, true);
    browsers.addEventListener("DOMUpdatePageReport", gPopupBlockerObserver.onUpdatePageReport, false);

    // Login Manager and Form History initialization
    Cc["@mozilla.org/login-manager;1"].getService(Ci.nsILoginManager);
    Cc["@mozilla.org/satchel/form-history;1"].getService(Ci.nsIFormHistory2);

    // Make sure we're online before attempting to load
    Util.forceOnline();

    // Command line arguments/initial homepage
    let whereURI = this.getHomePage();
    if (needOverride == "new profile")
        whereURI = "about:firstrun";

    // If this is an intial window launch (was a nsICommandLine passed via window params)
    // we execute some logic to load the initial launch page
    if (window.arguments && window.arguments[0]) {
      if (window.arguments[0] instanceof Ci.nsICommandLine) {
        try {
          var cmdLine = window.arguments[0];

          // Check for and use a single commandline parameter
          if (cmdLine.length == 1) {
            // Assume the first arg is a URI if it is not a flag
            var uri = cmdLine.getArgument(0);
            if (uri != "" && uri[0] != '-') {
              whereURI = cmdLine.resolveURI(uri);
              if (whereURI)
                whereURI = whereURI.spec;
            }
          }

          // Check for the "url" flag
          var uriFlag = cmdLine.handleFlagWithParam("url", false);
          if (uriFlag) {
            whereURI = cmdLine.resolveURI(uriFlag);
            if (whereURI)
              whereURI = whereURI.spec;
          }
        } catch (e) {}
      }
      else {
        // This window could have been opened by nsIBrowserDOMWindow.openURI
        whereURI = window.arguments[0];
      }
    } 

    this.addTab(whereURI, true);

    // JavaScript Error Console
    if (Services.prefs.getBoolPref("browser.console.showInPanel")){
      let button = document.getElementById("tool-console");
      button.hidden = false;
    }

    // If some add-ons were disabled during during an application update, alert user
    if (Services.prefs.prefHasUserValue("extensions.disabledAddons")) {
      let addons = Services.prefs.getCharPref("extensions.disabledAddons").split(",");
      if (addons.length > 0) {
        let disabledStrings = Elements.browserBundle.getString("alertAddonsDisabled");
        let label = PluralForm.get(addons.length, disabledStrings).replace("#1", addons.length);

        let alerts = Cc["@mozilla.org/alerts-service;1"].getService(Ci.nsIAlertsService);
        alerts.showAlertNotification(URI_GENERIC_ICON_XPINSTALL, Elements.browserBundle.getString("alertAddons"),
                                     label, false, "", null);
      }
      Services.prefs.clearUserPref("extensions.disabledAddons");
    }

    messageManager.addMessageListener("Browser:ViewportMetadata", this);
    messageManager.addMessageListener("Browser:FormSubmit", this);
    messageManager.addMessageListener("Browser:KeyPress", this);
    messageManager.addMessageListener("Browser:ZoomToPoint:Return", this);
    messageManager.addMessageListener("Browser:MozApplicationManifest", OfflineApps);

    // broadcast a UIReady message so add-ons know we are finished with startup
    let event = document.createEvent("Events");
    event.initEvent("UIReady", true, false);
    window.dispatchEvent(event);
  },

  _waitingToClose: false,
  closing: function closing() {
    // If we are already waiting for the close prompt, don't show another
    if (this._waitingToClose)
      return false;

    // Prompt if we have multiple tabs before closing window
    let numTabs = this._tabs.length;
    if (numTabs > 1) {
      let shouldPrompt = Services.prefs.getBoolPref("browser.tabs.warnOnClose");
      if (shouldPrompt) {
        let prompt = Services.prompt;

        // Default to true: if it were false, we wouldn't get this far
        let warnOnClose = { value: true };

        let messageBase = Elements.browserBundle.getString("tabs.closeWarning");
        let message = PluralForm.get(numTabs, messageBase).replace("#1", numTabs);

        let title = Elements.browserBundle.getString("tabs.closeWarningTitle");
        let closeText = Elements.browserBundle.getString("tabs.closeButton");
        let checkText = Elements.browserBundle.getString("tabs.closeWarningPromptMe");
        let buttons = (prompt.BUTTON_TITLE_IS_STRING * prompt.BUTTON_POS_0) +
                      (prompt.BUTTON_TITLE_CANCEL * prompt.BUTTON_POS_1);

        this._waitingToClose = true;
        let pressed = prompt.confirmEx(window, title, message, buttons, closeText, null, null, checkText, warnOnClose);
        this._waitingToClose = false;

        // Don't set the pref unless they press OK and it's false
        let reallyClose = (pressed == 0);
        if (reallyClose && !warnOnClose.value)
          Services.prefs.setBoolPref("browser.tabs.warnOnClose", false);

        // If we don't want to close, return now. If we are closing, continue with other housekeeping.
        if (!reallyClose)
          return false;
      }
    }

    // Figure out if there's at least one other browser window around.
    let lastBrowser = true;
    let e = Services.wm.getEnumerator("navigator:browser");
    while (e.hasMoreElements() && lastBrowser) {
      let win = e.getNext();
      if (win != window && win.toolbar.visible)
        lastBrowser = false;
    }
    if (!lastBrowser)
      return true;

    // Let everyone know we are closing the last browser window
    let closingCanceled = Cc["@mozilla.org/supports-PRBool;1"].createInstance(Ci.nsISupportsPRBool);
    Services.obs.notifyObservers(closingCanceled, "browser-lastwindow-close-requested", null);
    if (closingCanceled.data)
      return false;

    Services.obs.notifyObservers(null, "browser-lastwindow-close-granted", null);
    return true;
  },

  shutdown: function shutdown() {
    BrowserUI.uninit();

    var os = Services.obs;
    os.removeObserver(gXPInstallObserver, "addon-install-blocked");
    os.removeObserver(gSessionHistoryObserver, "browser:purge-session-history");
    os.removeObserver(MemoryObserver, "memory-pressure");
    os.removeObserver(BrowserSearch, "browser-search-engine-modified");

    window.controllers.removeController(this);
    window.controllers.removeController(BrowserUI);
  },

  initNewProfile: function initNewProfile() {
  },

  getHomePage: function () {
    let url = "about:home";
    try {
      url = Services.prefs.getComplexValue("browser.startup.homepage", Ci.nsIPrefLocalizedString).data;
    } catch (e) { }

    return url;
  },

  get browsers() {
    return this._tabs.map(function(tab) { return tab.browser; });
  },

  scrollContentToTop: function scrollContentToTop() {
    this.contentScrollboxScroller.scrollTo(0, 0);
    this.pageScrollboxScroller.scrollTo(0, 0);
<<<<<<< HEAD
=======
    this._browserView.onAfterVisibleMove();
  },

  // cmd_scrollBottom does not work in Fennec (Bug 590535).
  scrollContentToBottom: function scrollContentToTop() {
    let x = {}, y = {};
    this.contentScrollboxScroller.getScrolledSize(x, y);
    this.contentScrollboxScroller.scrollTo(0, y.value);

    this.pageScrollboxScroller.getScrolledSize(x, y);
    this.pageScrollboxScroller.scrollTo(0, y.value);

    this._browserView.onAfterVisibleMove();
  },

  /** Let current browser's scrollbox know about where content has been panned. */
  scrollBrowserToContent: function scrollBrowserToContent() {
    let browser = this.selectedBrowser;
    if (browser) {
      let scroll = Browser.getScrollboxPosition(Browser.contentScrollboxScroller);
      browser.messageManager.sendAsyncMessage("Content:ScrollTo", { x: scroll.x, y: scroll.y });
    }
  },

  /** Update viewport to location of browser's scrollbars. */
  scrollContentToBrowser: function scrollContentToBrowser(aScrollX, aScrollY) {
    if (aScrollY != 0)
      Browser.hideTitlebar();

    let zoomLevel = this._browserView.getZoomLevel();
    Browser.contentScrollboxScroller.scrollTo(aScrollX*zoomLevel, aScrollY*zoomLevel);
    this._browserView.onAfterVisibleMove();
>>>>>>> 2f7aafea
  },

  hideSidebars: function scrollSidebarsOffscreen() {
    let container = document.getElementById("browsers");
    let rect = container.getBoundingClientRect();
    this.controlsScrollboxScroller.scrollBy(Math.round(rect.left), 0);
  },

  hideTitlebar: function hideTitlebar() {
    let container = document.getElementById("browsers");
    let rect = container.getBoundingClientRect();
    this.pageScrollboxScroller.scrollBy(0, Math.round(rect.top));
    this.tryUnfloatToolbar();
  },

  /**
   * Load a URI in the current tab, or a new tab if necessary.
   * @param aURI String
   * @param aParams Object with optional properties that will be passed to loadURIWithFlags:
   *    flags, referrerURI, charset, postData.
   */
  loadURI: function loadURI(aURI, aParams) {
    let browser = this.selectedBrowser;

    // We need to keep about: pages opening in new "local" tabs. We also want to spawn
    // new "remote" tabs if opening web pages from a "local" about: page.
    let currentURI = browser.currentURI.spec;
    let useLocal = Util.isLocalScheme(aURI);
    let hasLocal = Util.isLocalScheme(currentURI);

    if (hasLocal != useLocal) {
      let oldTab = this.selectedTab;
      if (currentURI == "about:blank" && !browser.canGoBack && !browser.canGoForward) {
        this.closeTab(oldTab);
        oldTab = null;
      }
      let tab = Browser.addTab(aURI, true, oldTab);
      tab.browser.stop();
    }

    let params = aParams || {};
    let flags = params.flags || Ci.nsIWebNavigation.LOAD_FLAGS_NONE;
    getBrowser().loadURIWithFlags(aURI, flags, params.referrerURI, params.charset, params.postData);
  },

  /**
   * Return the currently active <browser> object
   */
  get selectedBrowser() {
    return this._selectedTab.browser;
  },

  get tabs() {
    return this._tabs;
  },

  getTabForBrowser: function getTabForBrowser(aBrowser) {
    let tabs = this._tabs;
    for (let i = 0; i < tabs.length; i++) {
      if (tabs[i].browser == aBrowser)
        return tabs[i];
    }
    return null;
  },

  getTabAtIndex: function getTabAtIndex(index) {
    if (index > this._tabs.length || index < 0)
      return null;
    return this._tabs[index];
  },

  getTabFromChrome: function getTabFromChrome(chromeTab) {
    for (var t = 0; t < this._tabs.length; t++) {
      if (this._tabs[t].chromeTab == chromeTab)
        return this._tabs[t];
    }
    return null;
  },

  addTab: function(uri, bringFront, aOwner) {
    let newTab = new Tab(uri);
    newTab.owner = aOwner || null;
    this._tabs.push(newTab);

    if (bringFront)
      this.selectedTab = newTab;

    let event = document.createEvent("Events");
    event.initEvent("TabOpen", true, false);
    newTab.chromeTab.dispatchEvent(event);
    newTab.browser.messageManager.sendAsyncMessage("Browser:TabOpen");

    return newTab;
  },

  closeTab: function(tab) {
    if (tab instanceof XULElement)
      tab = this.getTabFromChrome(tab);

    if (!tab)
      return;

    let tabIndex = this._tabs.indexOf(tab);
    if (tabIndex == -1)
      return;

    let nextTab = this._selectedTab;
    if (nextTab == tab) {
      nextTab = tab.owner || this.getTabAtIndex(tabIndex + 1) || this.getTabAtIndex(tabIndex - 1);
      if (!nextTab)
        return;
    }

    // Tabs owned by the closed tab are now orphaned.
    this._tabs.forEach(function(aTab, aIndex, aArray) {
      if (aTab.owner == tab)
        aTab.owner = null;
    });

    let event = document.createEvent("Events");
    event.initEvent("TabClose", true, false);
    tab.chromeTab.dispatchEvent(event);
    tab.browser.messageManager.sendAsyncMessage("Browser:TabClose");

    this.selectedTab = nextTab;

    tab.destroy();
    this._tabs.splice(tabIndex, 1);
  },

  get selectedTab() {
    return this._selectedTab;
  },

  set selectedTab(tab) {
    if (tab instanceof XULElement)
      tab = this.getTabFromChrome(tab);

    if (!tab || this._selectedTab == tab)
      return;

    if (this._selectedTab) {
      this._selectedTab.pageScrollOffset = this.getScrollboxPosition(this.pageScrollboxScroller);

      // Make sure we leave the toolbar in an unlocked state
      if (this._selectedTab.isLoading())
        BrowserUI.unlockToolbar();
    }

    let isFirstTab = this._selectedTab == null;
    let lastTab = this._selectedTab;
    let oldBrowser = lastTab ? lastTab._browser : null;
    let browser = tab.browser;

    this._selectedTab = tab;

    // Lock the toolbar if the new tab is still loading
    if (this._selectedTab.isLoading())
      BrowserUI.lockToolbar();

    if (oldBrowser) {
      oldBrowser.setAttribute("type", "content");
      oldBrowser.style.display = "none";
      oldBrowser.messageManager.sendAsyncMessage("Browser:Blur", {});
    }

    if (browser) {
      browser.setAttribute("type", "content-primary");
      browser.style.display = "";
      browser.messageManager.sendAsyncMessage("Browser:Focus", {});
    }

    document.getElementById("tabs").selectedTab = tab.chromeTab;

    if (!isFirstTab) {
      // Update all of our UI to reflect the new tab's location
      BrowserUI.updateURI();
      getIdentityHandler().checkIdentity();

      let event = document.createEvent("Events");
      event.initEvent("TabSelect", true, false);
      event.lastTab = lastTab;
      tab.chromeTab.dispatchEvent(event);
    }

    tab.lastSelected = Date.now();

    if (tab.pageScrollOffset) {
      let { x: pageScrollX, y: pageScrollY } = tab.pageScrollOffset;
      Browser.pageScrollboxScroller.scrollTo(pageScrollX, pageScrollY);
    }
  },

  supportsCommand: function(cmd) {
    var isSupported = false;
    switch (cmd) {
      case "cmd_fullscreen":
        isSupported = true;
        break;
      default:
        isSupported = false;
        break;
    }
    return isSupported;
  },

  isCommandEnabled: function(cmd) {
    return true;
  },

  doCommand: function(cmd) {
    switch (cmd) {
      case "cmd_fullscreen":
        window.fullScreen = !window.fullScreen;
        break;
    }
  },

  getNotificationBox: function getNotificationBox() {
    return document.getElementById("notifications");
  },

  removeTransientNotificationsForTab: function removeTransientNotificationsForTab(aTab) {
    let notificationBox = this.getNotificationBox();
    let notifications = notificationBox.allNotifications;
    for (let n = notifications.length - 1; n >= 0; n--) {
      let notification = notifications[n];
      if (notification._chromeTab != aTab.chromeTab)
        continue;

      if (notification.persistence)
        notification.persistence--;
      else if (Date.now() > notification.timeout)
        notificationBox.removeNotification(notification);
    }
  },

  /**
   * Handle command event bubbling up from content.  This allows us to do chrome-
   * privileged things based on buttons in, e.g., unprivileged error pages.
   * Obviously, care should be taken not to trust events that web pages could have
   * synthesized.
   */
  _handleContentCommand: function _handleContentCommand(aEvent) {
    // Don't trust synthetic events
    if (!aEvent.isTrusted)
      return;

    var ot = aEvent.originalTarget;
    var errorDoc = ot.ownerDocument;

    // If the event came from an ssl error page, it is probably either the "Add
    // Exception…" or "Get me out of here!" button
    if (/^about:certerror\?e=nssBadCert/.test(errorDoc.documentURI)) {
      if (ot == errorDoc.getElementById("temporaryExceptionButton") ||
          ot == errorDoc.getElementById("permanentExceptionButton")) {
        try {
          // add a new SSL exception for this URL
          let uri = Services.io.newURI(errorDoc.location.href, null, null);
          let sslExceptions = new SSLExceptions();

          if (ot == errorDoc.getElementById("permanentExceptionButton")) {
            sslExceptions.addPermanentException(uri);
          } else {
            sslExceptions.addTemporaryException(uri);
          }
        } catch (e) {
          dump("EXCEPTION handle content command: " + e + "\n" );
        }

        // automatically reload after the exception was added
        errorDoc.location.reload();
      }
      else if (ot == errorDoc.getElementById('getMeOutOfHereButton')) {
        // Get the start page from the *default* pref branch, not the user's
        var defaultPrefs = Services.prefs.getDefaultBranch(null);
        var url = "about:blank";
        try {
          url = defaultPrefs.getCharPref("browser.startup.homepage");
          // If url is a pipe-delimited set of pages, just take the first one.
          if (url.indexOf("|") != -1)
            url = url.split("|")[0];
        } catch (e) { /* Fall back on about blank */ }

        Browser.selectedBrowser.loadURI(url, null, null, false);
      }
    }
    else if (/^about:neterror\?e=netOffline/.test(errorDoc.documentURI)) {
      if (ot == errorDoc.getElementById("errorTryAgain")) {
        // Make sure we're online before attempting to load
        Util.forceOnline();
      }
    }
  },

  /**
   * Compute the sidebar percentage visibility.
   *
   * @param [optional] dx
   * @param [optional] dy an offset distance at which to perform the visibility
   * computation
   * @return [leftVisibility, rightVisiblity, leftTotalWidth, rightTotalWidth]
   */
  computeSidebarVisibility: function computeSidebarVisibility(dx, dy) {
    function visibility(bar, visrect) {
      let w = bar.width;
      bar.restrictTo(visrect);
      return bar.width / w;
    }

    if (!dx) dx = 0;
    if (!dy) dy = 0;

    let leftbarCBR = document.getElementById('tabs-container').getBoundingClientRect();
    let ritebarCBR = document.getElementById('browser-controls').getBoundingClientRect();

    if (leftbarCBR.left > ritebarCBR.left)
      [ritebarCBR, leftbarCBR] = [leftbarCBR, ritebarCBR]; // switch in RTL case

    let leftbar = new Rect(Math.round(leftbarCBR.left) - dx, 0, Math.round(leftbarCBR.width), 1);
    let ritebar = new Rect(Math.round(ritebarCBR.left) - dx, 0, Math.round(ritebarCBR.width), 1);
    let leftw = leftbar.width;
    let ritew = ritebar.width;

    let visrect = new Rect(0, 0, window.innerWidth, 1);

    let leftvis = visibility(leftbar, visrect);
    let ritevis = visibility(ritebar, visrect);

    return [leftvis, ritevis, leftw, ritew];
  },

  /**
   * Compute the horizontal distance needed to scroll in order to snap the
   * sidebars into place.
   *
   * Visibility is computed by creating dummy rectangles for the sidebar and the
   * visible rect.  Sidebar rectangles come from getBoundingClientRect(), so
   * they are in absolute client coordinates (and since we're in a scrollbox,
   * this means they are positioned relative to the window, which is anchored at
   * (0, 0) regardless of the scrollbox's scroll position.  The rectangles are
   * made to have a top of 0 and a height of 1, since these do not affect how we
   * compute visibility (we care only about width), and using rectangles allows
   * us to use restrictTo(), which comes in handy.
   *
   * @return scrollBy dx needed to make snap happen
   */
  snapSidebars: function snapSidebars() {
    let [leftvis, ritevis, leftw, ritew] = Browser.computeSidebarVisibility();

    let snappedX = 0;

    if (leftvis != 0 && leftvis != 1) {
      if (leftvis >= 0.6666) {
        snappedX = -((1 - leftvis) * leftw);
      } else {
        snappedX = leftvis * leftw;
      }
    }
    else if (ritevis != 0 && ritevis != 1) {
      if (ritevis >= 0.6666) {
        snappedX = (1 - ritevis) * ritew;
      } else {
        snappedX = -ritevis * ritew;
      }
    }

    return Math.round(snappedX);
  },

  tryFloatToolbar: function tryFloatToolbar(dx, dy) {
    if (this.floatedWhileDragging)
      return;

    let [leftvis, ritevis, leftw, ritew] = Browser.computeSidebarVisibility(dx, dy);
    if (leftvis > 0 || ritevis > 0) {
      BrowserUI.lockToolbar();
      this.floatedWhileDragging = true;
    }
  },

  tryUnfloatToolbar: function tryUnfloatToolbar(dx, dy) {
    if (!this.floatedWhileDragging)
      return true;

    let [leftvis, ritevis, leftw, ritew] = Browser.computeSidebarVisibility(dx, dy);
    if (leftvis == 0 && ritevis == 0) {
      BrowserUI.unlockToolbar();
      this.floatedWhileDragging = false;
      return true;
    }
    return false;
  },

  /** Zoom one step in (negative) or out (positive). */
  zoom: function zoom(aDirection) {
    let tab = this.selectedTab;
    if (!tab.allowZoom)
      return;

    let zoomLevel = getBrowser().zoomLevel;
    let zoomValues = ZoomManager.zoomValues;
    let i = zoomValues.indexOf(ZoomManager.snap(zoomLevel)) + (aDirection < 0 ? 1 : -1);
    if (i >= 0 && i < zoomValues.length)
      zoomLevel = zoomValues[i];

    zoomLevel = tab.clampZoomLevel(zoomLevel);

    let centerX = getBrowser().viewportScrollX + window.innerWidth / 2;
    let centerY = getBrowser().viewportScrollY + window.innerHeight / 2;
    this.animatedZoomTo(this._getZoomRectForPoint(centerX, centerY, zoomLevel));
  },

  /** Rect should be in browser coordinates. */
  _getZoomLevelForRect: function _getZoomLevelForRect(rect) {
    const margin = 15;
    return this.selectedTab.clampZoomLevel(window.innerWidth / (rect.width + margin * 2));
  },

  /**
   * Find an appropriate zoom rect for an element bounding rect, if it exists.
   * @return Rect in viewport coordinates
   * */
  _getZoomRectForRect: function _getZoomRectForRect(rect, y) {
    let oldZoomLevel = getBrowser().zoomLevel;
    let zoomLevel = this._getZoomLevelForRect(rect);
    let zoomRatio = oldZoomLevel / zoomLevel;

    // Don't zoom in a marginal amount, but be more lenient for the first zoom.
    // > 2/3 means operation increases the zoom level by less than 1.5
    // > 9/10 means operation increases the zoom level by less than 1.1
    let zoomTolerance = (this.selectedTab.isDefaultZoomLevel()) ? .9 : .6666;
    if (zoomRatio >= zoomTolerance)
      return null;
    else
      return this._getZoomRectForPoint(rect.center().x, y, zoomLevel);
  },

  /**
   * Find a good zoom rectangle for point that is specified in browser coordinates.
   * @return Rect in viewport coordinates
   */
  _getZoomRectForPoint: function _getZoomRectForPoint(x, y, zoomLevel) {
    x = x * getBrowser().zoomLevel;
    y = y * getBrowser().zoomLevel;

    zoomLevel = Math.min(ZoomManager.MAX, zoomLevel);
    let zoomRatio = zoomLevel / getBrowser().zoomLevel;
    let newVisW = window.innerWidth / zoomRatio, newVisH = window.innerHeight / zoomRatio;
    let result = new Rect(x - newVisW / 2, y - newVisH / 2, newVisW, newVisH);

    // Make sure rectangle doesn't poke out of viewport
    return result.translateInside(new Rect(0, 0, getBrowser().widthInDevicePx, getBrowser().heightInDevicePx));
  },

  animatedZoomTo: function animatedZoomTo(rect) {
    let zoom = new AnimatedZoom();
    zoom.animateTo(rect);
  },

  setVisibleRect: function setVisibleRect(rect) {
    let zoomRatio = window.innerWidth / rect.width;
    let zoomLevel = getBrowser().zoomLevel * zoomRatio;
    let scrollX = rect.left * zoomRatio;
    let scrollY = rect.top * zoomRatio;

    this.hideSidebars();
    this.hideTitlebar();

    getBrowser().setZoomLevel(zoomLevel);
    // XXX
    setTimeout(function() {
      getBrowser().scrollTo(scrollX, scrollY);
    }, 500);
  },

  zoomToPoint: function zoomToPoint(cX, cY, aRect) {
    let tab = this.selectedTab;
    if (!tab.allowZoom)
      return null;

    let zoomRect = null;
    if (aRect)
      zoomRect = this._getZoomRectForRect(aRect, cY);

    if (!zoomRect && tab.isDefaultZoomLevel())
      zoomRect = this._getZoomRectForPoint(cX, cY, getBrowser().zoomLevel * 2);

    if (zoomRect)
      this.animatedZoomTo(zoomRect);

    return zoomRect;
  },

  zoomFromPoint: function zoomFromPoint(cX, cY) {
    let tab = this.selectedTab;
    if (tab.allowZoom && !tab.isDefaultZoomLevel()) {
      let zoomLevel = tab.getDefaultZoomLevel();
      let zoomRect = this._getZoomRectForPoint(cX, cY, zoomLevel);
      this.animatedZoomTo(zoomRect);
    }
  },

  /**
   * Transform x and y from client coordinates to BrowserView coordinates.
   */
  clientToBrowserView: function clientToBrowserView(x, y) {
    let container = document.getElementById("browsers");
    let containerBCR = container.getBoundingClientRect();

    let x0 = Math.round(containerBCR.left);
    let y0;
    if (arguments.length > 1)
      y0 = Math.round(containerBCR.top);

    let scrollX = {}, scrollY = {};
    getBrowser().getPosition(scrollX, scrollY);
    return (arguments.length > 1) ? [x - x0 + scrollX.value, y - y0 + scrollY.value] : (x - x0 + scrollX.value);
  },

  browserViewToClient: function browserViewToClient(x, y) {
    let container = document.getElementById("browsers");
    let containerBCR = container.getBoundingClientRect();

    let x0 = Math.round(-containerBCR.left);
    let y0;
    if (arguments.length > 1)
      y0 = Math.round(-containerBCR.top);

    return (arguments.length > 1) ? [x - x0, y - y0] : (x - x0);
  },

  browserViewToClientRect: function browserViewToClientRect(rect) {
    let container = document.getElementById("browsers");
    let containerBCR = container.getBoundingClientRect();
    return rect.clone().translate(Math.round(containerBCR.left), Math.round(containerBCR.top));
  },

  /**
   * turn client coordinates into page-relative ones (adjusted for
   * zoom and page position)
   */
  transformClientToBrowser: function transformClientToBrowser(cX, cY) {
    return this.clientToBrowserView(cX, cY).map(function(val) { return val / getBrowser().zoomLevel });
  },

  /**
   * Convenience function for getting the scrollbox position off of a
   * scrollBoxObject interface.  Returns the actual values instead of the
   * wrapping objects.
   *
   * @param scroller a scrollBoxObject on which to call scroller.getPosition()
   */
  getScrollboxPosition: function getScrollboxPosition(scroller) {
    let x = {};
    let y = {};
    scroller.getPosition(x, y);
    return new Point(x.value, y.value);
  },

  forceChromeReflow: function forceChromeReflow() {
    let dummy = getComputedStyle(document.documentElement, "").width;
  },

  receiveMessage: function receiveMessage(aMessage) {
    let json = aMessage.json;
    switch (aMessage.name) {
      case "Browser:ViewportMetadata":
        let tab = Browser.getTabForBrowser(aMessage.target);
        // Some browser such as iframes loaded dynamically into the chrome UI
        // does not have any assigned tab
        if (tab)
          tab.updateViewportMetadata(json);
        break;

      case "Browser:FormSubmit":
        let browser = aMessage.target;
        browser.lastLocation = null;
        break;

      case "Browser:KeyPress":
        let event = document.createEvent("KeyEvents");
        event.initKeyEvent("keypress", true, true, null,
                        json.ctrlKey, json.altKey, json.shiftKey, json.metaKey,
                        json.keyCode, json.charCode)
        document.getElementById("mainKeyset").dispatchEvent(event);
        break;

      case "Browser:ZoomToPoint:Return":
        // JSON-ified rect needs to be recreated so the methods exist
        let rect = Rect.fromRect(json.rect);
        if (!Browser.zoomToPoint(json.x, json.y, rect))
          Browser.zoomFromPoint(json.x, json.y);
        break;
    }
  }
};


Browser.MainDragger = function MainDragger() {
};

Browser.MainDragger.prototype = {
  isDraggable: function isDraggable(target, scroller) {
    return { xDraggable: true, yDraggable: true };
  },

  dragStart: function dragStart(clientX, clientY, target, scroller) {
  },

  dragStop: function dragStop(dx, dy, scroller) {
    this.draggedFrame = null;
    this.dragMove(Browser.snapSidebars(), 0, scroller);

    Browser.tryUnfloatToolbar();
    Browser.contentScrollboxScroller.flush();
  },

  dragMove: function dragMove(dx, dy, scroller) {
    let doffset = new Point(dx, dy);

    if (!this._dragMoved) {
      this._dragMoved = true;
    }

    // First calculate any panning to take sidebars out of view
    let panOffset = this._panControlsAwayOffset(doffset);

    // Do content panning
    this._panScroller(Browser.contentScrollboxScroller, doffset);

    // Any leftover panning in doffset would bring controls into view. Add to sidebar
    // away panning for the total scroll offset.
    doffset.add(panOffset);
    Browser.tryFloatToolbar(doffset.x, 0);
    this._panScroller(Browser.controlsScrollboxScroller, doffset);
    this._panScroller(Browser.pageScrollboxScroller, doffset);

    return !doffset.equals(dx, dy);
  },

  /** Return offset that pans controls away from screen. Updates doffset with leftovers. */
  _panControlsAwayOffset: function(doffset) {
    let x = 0, y = 0, rect;

    rect = Rect.fromRect(Browser.pageScrollbox.getBoundingClientRect()).map(Math.round);
    if (doffset.x < 0 && rect.right < window.innerWidth)
      x = Math.max(doffset.x, rect.right - window.innerWidth);
    if (doffset.x > 0 && rect.left > 0)
      x = Math.min(doffset.x, rect.left);

    let height = document.getElementById("tile-stack").getBoundingClientRect().height;
    // XXX change
    rect = Rect.fromRect(Browser.contentScrollbox.getBoundingClientRect()).map(Math.round);
    if (doffset.y < 0 && rect.bottom < height)
      y = Math.max(doffset.y, rect.bottom - height);
    if (doffset.y > 0 && rect.top > 0)
      y = Math.min(doffset.y, rect.top);

    doffset.subtract(x, y);
    return new Point(x, y);
  },

  /** Pan scroller by the given amount. Updates doffset with leftovers. */
  _panScroller: function _panScroller(scroller, doffset) {
    let { x: x0, y: y0 } = Browser.getScrollboxPosition(scroller);
    scroller.scrollBy(doffset.x, doffset.y);
    let { x: x1, y: y1 } = Browser.getScrollboxPosition(scroller);
    doffset.subtract(x1 - x0, y1 - y0);
  }
};


function nsBrowserAccess()
{
}

nsBrowserAccess.prototype = {
  QueryInterface: function(aIID) {
    if (aIID.equals(Ci.nsIBrowserDOMWindow) || aIID.equals(Ci.nsISupports))
      return this;
    throw Components.results.NS_NOINTERFACE;
  },

  _getBrowser: function _getBrowser(aURI, aOpener, aWhere, aContext) {
    let isExternal = (aContext == Ci.nsIBrowserDOMWindow.OPEN_EXTERNAL);
    if (isExternal && aURI && aURI.schemeIs("chrome"))
      return null;

    let loadflags = isExternal ?
                      Ci.nsIWebNavigation.LOAD_FLAGS_FROM_EXTERNAL :
                      Ci.nsIWebNavigation.LOAD_FLAGS_NONE;
    let location;
    if (aWhere == Ci.nsIBrowserDOMWindow.OPEN_DEFAULTWINDOW) {
      switch (aContext) {
        case Ci.nsIBrowserDOMWindow.OPEN_EXTERNAL :
          aWhere = Services.prefs.getIntPref("browser.link.open_external");
          break;
        default : // OPEN_NEW or an illegal value
          aWhere = Services.prefs.getIntPref("browser.link.open_newwindow");
      }
    }

    let browser;
    if (aWhere == Ci.nsIBrowserDOMWindow.OPEN_NEWWINDOW) {
      let url = aURI ? aURI.spec : "about:blank";
      let newWindow = openDialog("chrome://browser/content/browser.xul", "_blank",
                                 "all,dialog=no", url, null, null, null);
      // since newWindow.Browser doesn't exist yet, just return null
      return null;
    } else if (aWhere == Ci.nsIBrowserDOMWindow.OPEN_NEWTAB) {
      browser = Browser.addTab("about:blank", true, Browser.selectedTab).browser;
    } else { // OPEN_CURRENTWINDOW and illegal values
      browser = Browser.selectedBrowser;
    }

    try {
      let referrer;
      if (aURI) {
        if (aOpener) {
          location = aOpener.location;
          referrer = Services.io.newURI(location, null, null);
        }
        browser.loadURIWithFlags(aURI.spec, loadflags, referrer, null, null);
      }
      browser.focus();
    } catch(e) { }

    return browser;
  },

  openURI: function(aURI, aOpener, aWhere, aContext) {
    let browser = this._getBrowser(aURI, aOpener, aWhere, aContext);
    return browser ? browser.contentWindow : null;
  },

  openURIInFrame: function(aURI, aOpener, aWhere, aContext) {
    let browser = this._getBrowser(aURI, aOpener, aWhere, aContext);
    return browser ? browser.QueryInterface(Ci.nsIFrameLoaderOwner) : null;
  },

  isTabContentWindow: function(aWindow) {
    return Browser.browsers.some(function (browser) browser.contentWindow == aWindow);
  }
};


const BrowserSearch = {
  observe: function bs_observe(aSubject, aTopic, aData) {
    if (aTopic != "browser-search-engine-modified")
      return;

    switch (aData) {
      case "engine-added":
      case "engine-removed":
        // force a rebuild of the prefs list, if needed
        // XXX this is inefficient, shouldn't have to rebuild the entire list
        if (ExtensionsView._list)
          ExtensionsView.getAddonsFromLocal();

        // fall through
      case "engine-changed":
        // XXX we should probably also update the ExtensionsView list here once
        // that's efficient, since the icon can change (happen during an async
        // installs from the web)

        // blow away our cache
        this._engines = null;
        break;
      case "engine-current":
        // Not relevant
        break;
    }
  },

  get engines() {
    if (this._engines)
      return this._engines;

    let engines = Services.search.getVisibleEngines({ }).map(
      function(item, index, array) {
        return { 
          label: item.name,
          default: (item == Services.search.defaultEngine),
          image: item.iconURI ? item.iconURI.spec : null
        }
    });

    return this._engines = engines;
  },

  updatePageSearchEngines: function updatePageSearchEngines(aNode) {
    let items = Browser.selectedBrowser.searchEngines.filter(this.isPermanentSearchEngine);
    if (!items.length)
      return false;

    // XXX limit to the first search engine for now
    let engine = items[0];
    aNode.setAttribute("description", engine.title);
    aNode.onclick = function() {
      BrowserSearch.addPermanentSearchEngine(engine);
      PageActions.hideItem(aNode);
    };
    return true;
  },

  addPermanentSearchEngine: function addPermanentSearchEngine(aEngine) {
    let iconURL = BrowserUI._favicon.src;
    Services.search.addEngine(aEngine.href, Ci.nsISearchEngine.DATA_XML, iconURL, false);

    this._engines = null;
  },

  isPermanentSearchEngine: function isPermanentSearchEngine(aEngine) {
    return !BrowserSearch.engines.some(function(item) {
      return aEngine.title == item.name;
    });
  }
};


/** Watches for mouse events in chrome and sends them to content. */
function ContentCustomClicker() {
}

ContentCustomClicker.prototype = {
  _dispatchMouseEvent: function _dispatchMouseEvent(aName, aX, aY, aModifiers) {
    let aX = aX || 0;
    let aY = aY || 0;
    let aModifiers = aModifiers || null;
    let browser = getBrowser();
    let [x, y] = Browser.transformClientToBrowser(aX, aY);
    browser.messageManager.sendAsyncMessage(aName, { x: x, y: y, modifiers: aModifiers });
  },

  mouseDown: function mouseDown(aX, aY) {
    // Ensure that the content process has gets an activate event
    let browser = getBrowser();
    let fl = browser.QueryInterface(Ci.nsIFrameLoaderOwner).frameLoader;
    browser.focus();
    try {
      fl.activateRemoteFrame();
    } catch (e) {
    }
    this._dispatchMouseEvent("Browser:MouseDown", aX, aY);
  },

  mouseUp: function mouseUp(aX, aY) {
  },

  panBegin: function panBegin() {
    TapHighlightHelper.hide();

    this._dispatchMouseEvent("Browser:MouseCancel");
  },

  singleClick: function singleClick(aX, aY, aModifiers) {
    TapHighlightHelper.hide();

    // Cancel the mouse click if we are showing a context menu
    if (!ContextHelper.popupState)
      this._dispatchMouseEvent("Browser:MouseUp", aX, aY, aModifiers);
    this._dispatchMouseEvent("Browser:MouseCancel");
  },

  doubleClick: function doubleClick(aX1, aY1, aX2, aY2) {
    TapHighlightHelper.hide();

    this._dispatchMouseEvent("Browser:MouseCancel");

    const kDoubleClickRadius = 32;

    let maxRadius = kDoubleClickRadius * getBrowser().zoomLevel;
    let isClickInRadius = (Math.abs(aX1 - aX2) < maxRadius && Math.abs(aY1 - aY2) < maxRadius);
    if (isClickInRadius)
      this._dispatchMouseEvent("Browser:ZoomToPoint", aX1, aY1);
  },

  toString: function toString() {
    return "[ContentCustomClicker] { }";
  }
};


/** Watches for mouse events in chrome and sends them to content. */
function ContentCustomKeySender() {
}

ContentCustomKeySender.prototype = {
  /** Dispatch a mouse event with chrome client coordinates. */
  dispatchKeyEvent: function _dispatchKeyEvent(aEvent) {
    let browser = getBrowser();
    if (browser) {
      browser.messageManager.sendAsyncMessage("Browser:KeyEvent", {
        type: aEvent.type,
        keyCode: aEvent.keyCode,
        charCode: aEvent.charCode,
        modifiers: this._parseModifiers(aEvent)
      });
    }
  },

  _parseModifiers: function _parseModifiers(aEvent) {
    const masks = Components.interfaces.nsIDOMNSEvent;
    var mval = 0;
    if (aEvent.shiftKey)
      mval |= masks.SHIFT_MASK;
    if (aEvent.ctrlKey)
      mval |= masks.CONTROL_MASK;
    if (aEvent.altKey)
      mval |= masks.ALT_MASK;
    if (aEvent.metaKey)
      mval |= masks.META_MASK;
    return mval;
  },

  toString: function toString() {
    return "[ContentCustomKeySender] { }";
  }
};


/**
 * Utility class to handle manipulations of the identity indicators in the UI
 */
function IdentityHandler() {
  this._staticStrings = {};
  this._staticStrings[this.IDENTITY_MODE_DOMAIN_VERIFIED] = {
    encryption_label: Elements.browserBundle.getString("identity.encrypted2")
  };
  this._staticStrings[this.IDENTITY_MODE_IDENTIFIED] = {
    encryption_label: Elements.browserBundle.getString("identity.encrypted2")
  };
  this._staticStrings[this.IDENTITY_MODE_UNKNOWN] = {
    encryption_label: Elements.browserBundle.getString("identity.unencrypted2")
  };

  // Close the popup when reloading the page
  document.getElementById("browsers").addEventListener("URLChanged", this, true);

  this._cacheElements();
}

IdentityHandler.prototype = {
  // Mode strings used to control CSS display
  IDENTITY_MODE_IDENTIFIED       : "verifiedIdentity", // High-quality identity information
  IDENTITY_MODE_DOMAIN_VERIFIED  : "verifiedDomain",   // Minimal SSL CA-signed domain verification
  IDENTITY_MODE_UNKNOWN          : "unknownIdentity",  // No trusted identity information

  // Cache the most recent SSLStatus and Location seen in checkIdentity
  _lastStatus : null,
  _lastLocation : null,

  /**
   * Build out a cache of the elements that we need frequently.
   */
  _cacheElements: function() {
    this._identityBox = document.getElementById("identity-box");
    this._identityPopup = document.getElementById("identity-container");
    this._identityPopupContentBox = document.getElementById("identity-popup-content-box");
    this._identityPopupContentHost = document.getElementById("identity-popup-content-host");
    this._identityPopupContentOwner = document.getElementById("identity-popup-content-owner");
    this._identityPopupContentSupp = document.getElementById("identity-popup-content-supplemental");
    this._identityPopupContentVerif = document.getElementById("identity-popup-content-verifier");
    this._identityPopupEncLabel = document.getElementById("identity-popup-encryption-label");
  },

  getIdentityData: function() {
    return this._lastStatus.serverCert;
  },

  /**
   * Determine the identity of the page being displayed by examining its SSL cert
   * (if available) and, if necessary, update the UI to reflect this.
   */
  checkIdentity: function() {
    let browser = getBrowser();
    let state = browser.securityUI.state;
    let location = browser.currentURI;
    let currentStatus = browser.securityUI.SSLStatus;

    this._lastStatus = currentStatus;
    this._lastLocation = {};

    try {
      // make a copy of the passed in location to avoid cycles
      this._lastLocation = { host: location.hostPort, hostname: location.host, port: location.port == -1 ? "" : location.port};
    } catch(e) { }

    if (state & Ci.nsIWebProgressListener.STATE_IDENTITY_EV_TOPLEVEL)
      this.setMode(this.IDENTITY_MODE_IDENTIFIED);
    else if (state & Ci.nsIWebProgressListener.STATE_SECURE_HIGH)
      this.setMode(this.IDENTITY_MODE_DOMAIN_VERIFIED);
    else
      this.setMode(this.IDENTITY_MODE_UNKNOWN);
  },

  /**
   * Return the eTLD+1 version of the current hostname
   */
  getEffectiveHost: function() {
    // Cache the eTLDService if this is our first time through
    if (!this._eTLDService)
      this._eTLDService = Cc["@mozilla.org/network/effective-tld-service;1"]
                         .getService(Ci.nsIEffectiveTLDService);
    try {
      return this._eTLDService.getBaseDomainFromHost(this._lastLocation.hostname);
    } catch (e) {
      // If something goes wrong (e.g. hostname is an IP address) just fail back
      // to the full domain.
      return this._lastLocation.hostname;
    }
  },

  /**
   * Update the UI to reflect the specified mode, which should be one of the
   * IDENTITY_MODE_* constants.
   */
  setMode: function(newMode) {
    this._identityBox.setAttribute("mode", newMode);
    this.setIdentityMessages(newMode);

    // Update the popup too, if it's open
    if (!this._identityPopup.hidden)
      this.setPopupMessages(newMode);
  },

  /**
   * Set up the messages for the primary identity UI based on the specified mode,
   * and the details of the SSL cert, where applicable
   *
   * @param newMode The newly set identity mode.  Should be one of the IDENTITY_MODE_* constants.
   */
  setIdentityMessages: function(newMode) {
    let strings = Elements.browserBundle;

    if (newMode == this.IDENTITY_MODE_DOMAIN_VERIFIED) {
      var iData = this.getIdentityData();

      // We need a port number for all lookups.  If one hasn't been specified, use
      // the https default
      var lookupHost = this._lastLocation.host;
      if (lookupHost.indexOf(':') < 0)
        lookupHost += ":443";

      // Cache the override service the first time we need to check it
      if (!this._overrideService)
        this._overrideService = Cc["@mozilla.org/security/certoverride;1"].getService(Ci.nsICertOverrideService);

      // Verifier is either the CA Org, for a normal cert, or a special string
      // for certs that are trusted because of a security exception.
      var tooltip = strings.getFormattedString("identity.identified.verifier",
                                               [iData.caOrg]);

      // Check whether this site is a security exception.
      if (iData.isException)
        tooltip = strings.getString("identity.identified.verified_by_you");
    }
    else if (newMode == this.IDENTITY_MODE_IDENTIFIED) {
      // If it's identified, then we can populate the dialog with credentials
      iData = this.getIdentityData();
      tooltip = strings.getFormattedString("identity.identified.verifier",
                                           [iData.caOrg]);
    }
    else {
      tooltip = strings.getString("identity.unknown.tooltip");
    }

    // Push the appropriate strings out to the UI
    this._identityBox.tooltipText = tooltip;
  },

  /**
   * Set up the title and content messages for the identity message popup,
   * based on the specified mode, and the details of the SSL cert, where
   * applicable
   *
   * @param newMode The newly set identity mode.  Should be one of the IDENTITY_MODE_* constants.
   */
  setPopupMessages: function(newMode) {
    this._identityPopup.setAttribute("mode", newMode);
    this._identityPopupContentBox.className = newMode;

    // Set the static strings up front
    this._identityPopupEncLabel.textContent = this._staticStrings[newMode].encryption_label;

    // Initialize the optional strings to empty values
    var supplemental = "";
    var verifier = "";

    let strings = Elements.browserBundle;

    if (newMode == this.IDENTITY_MODE_DOMAIN_VERIFIED) {
      var iData = this.getIdentityData();
      var host = this.getEffectiveHost();
      var owner = strings.getString("identity.ownerUnknown2");
      verifier = this._identityBox.tooltipText;
      supplemental = "";
    }
    else if (newMode == this.IDENTITY_MODE_IDENTIFIED) {
      // If it's identified, then we can populate the dialog with credentials
      iData = this.getIdentityData();
      host = this.getEffectiveHost();
      owner = iData.subjectOrg;
      verifier = this._identityBox.tooltipText;

      // Build an appropriate supplemental block out of whatever location data we have
      if (iData.city)
        supplemental += iData.city + " ";
      if (iData.state && iData.country)
        supplemental += strings.getFormattedString("identity.identified.state_and_country",
                                                   [iData.state, iData.country]);
      else if (iData.state) // State only
        supplemental += iData.state;
      else if (iData.country) // Country only
        supplemental += iData.country;
    }
    else {
      // These strings will be hidden in CSS anyhow
      host = "";
      owner = "";
    }

    // Push the appropriate strings out to the UI
    this._identityPopupContentHost.textContent = host;
    this._identityPopupContentOwner.textContent = owner;
    this._identityPopupContentSupp.textContent = supplemental;
    this._identityPopupContentVerif.textContent = verifier;

    PageActions.updateSiteMenu();
  },

  show: function ih_show() {
    // dismiss any dialog which hide the identity popup
    BrowserUI.activePanel = null;
    while (BrowserUI.activeDialog)
      BrowserUI.activeDialog.close();

    this._identityPopup.hidden = false;
    this._identityPopup.top = BrowserUI.toolbarH;
    this._identityPopup.focus();

    this._identityBox.setAttribute("open", "true");

    // Update the popup strings
    this.setPopupMessages(this._identityBox.getAttribute("mode") || this.IDENTITY_MODE_UNKNOWN);

    BrowserUI.pushPopup(this, [this._identityPopup, this._identityBox, Elements.toolbarContainer]);
    BrowserUI.lockToolbar();
  },

  hide: function ih_hide() {
    this._identityPopup.hidden = true;
    this._identityBox.removeAttribute("open");

    BrowserUI.popPopup();
    BrowserUI.unlockToolbar();
  },

  toggle: function ih_toggle() {
    // When the urlbar is active the identity button is used to show the
    // list of search engines
    if (Elements.urlbarState.getAttribute("mode") == "edit") {
      CommandUpdater.doCommand("cmd_opensearch");
      return;
    }

    if (this._identityPopup.hidden)
      this.show();
    else
      this.hide();
  },

  /**
   * Click handler for the identity-box element in primary chrome.
   */
  handleIdentityButtonEvent: function(aEvent) {
    aEvent.stopPropagation();

    if ((aEvent.type == "click" && aEvent.button != 0) ||
        (aEvent.type == "keypress" && aEvent.charCode != KeyEvent.DOM_VK_SPACE &&
         aEvent.keyCode != KeyEvent.DOM_VK_RETURN))
      return; // Left click, space or enter only

    this.toggle();
  },

  handleEvent: function(aEvent) {
    if (aEvent.type == "URLChanged" && !this._identityPopup.hidden)
      this.hide();
  }
};

var gIdentityHandler;

/**
 * Returns the singleton instance of the identity handler class.  Should always be
 * used instead of referencing the global variable directly or creating new instances
 */
function getIdentityHandler() {
  if (!gIdentityHandler)
    gIdentityHandler = new IdentityHandler();
  return gIdentityHandler;
}


/**
 * Handler for blocked popups, triggered by DOMUpdatePageReport events in browser.xml
 */
const gPopupBlockerObserver = {
  onUpdatePageReport: function onUpdatePageReport(aEvent)
  {
    var cBrowser = Browser.selectedBrowser;
    if (aEvent.originalTarget != cBrowser)
      return;

    if (!cBrowser.pageReport)
      return;

    let result = Services.perms.testExactPermission(Browser.selectedBrowser.currentURI, "popup");
    if (result == Ci.nsIPermissionManager.DENY_ACTION)
      return;

    // Only show the notification again if we've not already shown it. Since
    // notifications are per-browser, we don't need to worry about re-adding
    // it.
    if (!cBrowser.pageReport.reported) {
      if (Services.prefs.getBoolPref("privacy.popups.showBrowserMessage")) {
        var brandBundle = document.getElementById("bundle_brand");
        var brandShortName = brandBundle.getString("brandShortName");
        var message;
        var popupCount = cBrowser.pageReport.length;

        let strings = Elements.browserBundle;
        if (popupCount > 1)
          message = strings.getFormattedString("popupWarningMultiple", [brandShortName, popupCount]);
        else
          message = strings.getFormattedString("popupWarning", [brandShortName]);

        var notificationBox = Browser.getNotificationBox();
        var notification = notificationBox.getNotificationWithValue("popup-blocked");
        if (notification) {
          notification.label = message;
        }
        else {
          var buttons = [
            {
              label: strings.getString("popupButtonAllowOnce"),
              accessKey: null,
              callback: function() { gPopupBlockerObserver.showPopupsForSite(); }
            },
            {
              label: strings.getString("popupButtonAlwaysAllow2"),
              accessKey: null,
              callback: function() { gPopupBlockerObserver.allowPopupsForSite(true); }
            },
            {
              label: strings.getString("popupButtonNeverWarn2"),
              accessKey: null,
              callback: function() { gPopupBlockerObserver.allowPopupsForSite(false); }
            }
          ];

          const priority = notificationBox.PRIORITY_WARNING_MEDIUM;
          notificationBox.appendNotification(message, "popup-blocked",
                                             "",
                                             priority, buttons);
        }
      }
      // Record the fact that we've reported this blocked popup, so we don't
      // show it again.
      cBrowser.pageReport.reported = true;
    }
  },

  allowPopupsForSite: function allowPopupsForSite(aAllow) {
    var currentURI = Browser.selectedBrowser.currentURI;
    Services.perms.add(currentURI, "popup", aAllow
                       ?  Ci.nsIPermissionManager.ALLOW_ACTION
                       :  Ci.nsIPermissionManager.DENY_ACTION);

    Browser.getNotificationBox().removeCurrentNotification();
  },

  showPopupsForSite: function showPopupsForSite() {
    let uri = Browser.selectedBrowser.currentURI;
    let pageReport = Browser.selectedBrowser.pageReport;
    if (pageReport) {
      for (let i = 0; i < pageReport.length; ++i) {
        var popupURIspec = pageReport[i].popupWindowURI.spec;

        // Sometimes the popup URI that we get back from the pageReport
        // isn't useful (for instance, netscape.com's popup URI ends up
        // being "http://www.netscape.com", which isn't really the URI of
        // the popup they're trying to show).  This isn't going to be
        // useful to the user, so we won't create a menu item for it.
        if (popupURIspec == "" || popupURIspec == "about:blank" ||
            popupURIspec == uri.spec)
          continue;

        let popupFeatures = pageReport[i].popupWindowFeatures;
        let popupName = pageReport[i].popupWindowName;

        Browser.addTab(popupURIspec, false, Browser.selectedTab);
      }
    }
  }
};

const gXPInstallObserver = {
  observe: function xpi_observer(aSubject, aTopic, aData)
  {
    var brandBundle = document.getElementById("bundle_brand");
    switch (aTopic) {
      case "addon-install-blocked":
        var installInfo = aSubject.QueryInterface(Ci.amIWebInstallInfo);
        var host = installInfo.originatingURI.host;
        var brandShortName = brandBundle.getString("brandShortName");
        var notificationName, messageString, buttons;
        var strings = Elements.browserBundle;
        var enabled = true;
        try {
          enabled = Services.prefs.getBoolPref("xpinstall.enabled");
        }
        catch (e) {}
        if (!enabled) {
          notificationName = "xpinstall-disabled";
          if (Services.prefs.prefIsLocked("xpinstall.enabled")) {
            messageString = strings.getString("xpinstallDisabledMessageLocked");
            buttons = [];
          }
          else {
            messageString = strings.getFormattedString("xpinstallDisabledMessage",
                                                             [brandShortName, host]);
            buttons = [{
              label: strings.getString("xpinstallDisabledButton"),
              accessKey: null,
              popup: null,
              callback: function editPrefs() {
                Services.prefs.setBoolPref("xpinstall.enabled", true);
                return false;
              }
            }];
          }
        }
        else {
          notificationName = "xpinstall";
          messageString = strings.getFormattedString("xpinstallPromptWarning",
                                                           [brandShortName, host]);

          buttons = [{
            label: strings.getString("xpinstallPromptAllowButton"),
            accessKey: null,
            popup: null,
            callback: function() {
              // Kick off the install
              installInfo.install();
              return false;
            }
          }];
        }

        var nBox = Browser.getNotificationBox();
        if (!nBox.getNotificationWithValue(notificationName)) {
          const priority = nBox.PRIORITY_WARNING_MEDIUM;
          const iconURL = "chrome://mozapps/skin/update/update.png";
          nBox.appendNotification(messageString, notificationName, iconURL, priority, buttons);
        }
        break;
    }
  }
};

const gSessionHistoryObserver = {
  observe: function sho_observe(subject, topic, data) {
    if (topic != "browser:purge-session-history")
      return;

    let back = document.getElementById("cmd_back");
    back.setAttribute("disabled", "true");
    let forward = document.getElementById("cmd_forward");
    forward.setAttribute("disabled", "true");

    let urlbar = document.getElementById("urlbar-edit");
    if (urlbar) {
      // Clear undo history of the URL bar
      urlbar.editor.transactionManager.clear();
    }
  }
};

var MemoryObserver = {
  observe: function mo_observe() {
    window.QueryInterface(Ci.nsIInterfaceRequestor)
          .getInterface(Ci.nsIDOMWindowUtils).garbageCollect();
    Components.utils.forceGC();
  }
};

function getNotificationBox(aWindow) {
  return Browser.getNotificationBox();
}

function importDialog(aParent, aSrc, aArguments) {
  // load the dialog with a synchronous XHR
  let xhr = Cc["@mozilla.org/xmlextras/xmlhttprequest;1"].createInstance();
  xhr.open("GET", aSrc, false);
  xhr.overrideMimeType("text/xml");
  xhr.send(null);
  if (!xhr.responseXML)
    return null;

  let currentNode;
  let nodeIterator = xhr.responseXML.createNodeIterator(xhr.responseXML, NodeFilter.SHOW_TEXT, null, false);
  while (currentNode = nodeIterator.nextNode()) {
    let trimmed = currentNode.nodeValue.replace(/^\s\s*/, "").replace(/\s\s*$/, "");
    if (!trimmed.length)
      currentNode.parentNode.removeChild(currentNode);
  }

  let doc = xhr.responseXML.documentElement;

  var dialog  = null;

  // we need to insert before menulist-container if we want it to show correctly
  // for prompt.select for instance
  let menulistContainer = document.getElementById("menulist-container");
  let parentNode = menulistContainer.parentNode;

  // emit DOMWillOpenModalDialog event
  let event = document.createEvent("Events");
  event.initEvent("DOMWillOpenModalDialog", true, false);
  let dispatcher = aParent || getBrowser();
  dispatcher.dispatchEvent(event);

  // create a full-screen semi-opaque box as a background
  let back = document.createElement("box");
  back.setAttribute("class", "modal-block");
  dialog = back.appendChild(document.importNode(doc, true));
  parentNode.insertBefore(back, menulistContainer);

  dialog.arguments = aArguments;
  dialog.parent = aParent;
  return dialog;
}

function showDownloadManager(aWindowContext, aID, aReason) {
  BrowserUI.showPanel("downloads-container");
  // TODO: select the download with aID
}

var AlertsHelper = {
  _timeoutID: -1,
  _listener: null,
  _cookie: "",
  _clickable: false,
  _container: null,
  get container() {
    if (!this._container) {
      this._container = document.getElementById("alerts-container");
      let self = this;
      this._container.addEventListener("transitionend", function() {
        self.alertTransitionOver();
      }, true);
    }
    return this._container;
  },

  showAlertNotification: function ah_show(aImageURL, aTitle, aText, aTextClickable, aCookie, aListener) {
    this._clickable = aTextClickable || false;
    this._listener = aListener || null;
    this._cookie = aCookie || "";

    document.getElementById("alerts-image").setAttribute("src", aImageURL);
    document.getElementById("alerts-title").value = aTitle;
    document.getElementById("alerts-text").textContent = aText;
    
    let container = this.container;
    container.hidden = false;
    container.height = container.getBoundingClientRect().height;
    container.classList.add("showing");

    let timeout = Services.prefs.getIntPref("alerts.totalOpenTime");
    let self = this;
    if (this._timeoutID)
      clearTimeout(this._timeoutID);
    this._timeoutID = setTimeout(function() { self._timeoutAlert(); }, timeout);
  },
    
  _timeoutAlert: function ah__timeoutAlert() {
    this._timeoutID = -1;
    
    this.container.classList.remove("showing");
    if (this._listener)
      this._listener.observe(null, "alertfinished", this._cookie);
  },
  
  alertTransitionOver: function ah_alertTransitionOver() {
    let container = this.container;
    if (!container.classList.contains("showing")) {
      container.height = 0;
      container.hidden = true;
    }
  },

  click: function ah_click(aEvent) {
    if (this._clickable && this._listener)
      this._listener.observe(null, "alertclickcallback", this._cookie);

    if (this._timeoutID != -1) {
      clearTimeout(this._timeoutID);
      this._timeoutAlert();
    }
  }
};

function ProgressController(tab) {
  this._tab = tab;

  // Properties used to cache security state used to update the UI
  this.state = null;
  this._hostChanged = false; // onLocationChange will flip this bit
}

ProgressController.prototype = {
  get browser() {
    return this._tab.browser;
  },

  onStateChange: function onStateChange(aWebProgress, aRequest, aStateFlags, aStatus) {
    // ignore notification that aren't about the main document (iframes, etc)
    if (aWebProgress.windowId != this._tab.browser.contentWindowId && this._tab.browser.contentWindowId)
      return;

    // If you want to observe other state flags, be sure they're listed in the
    // Tab._createBrowser's call to addProgressListener
    if (aStateFlags & Ci.nsIWebProgressListener.STATE_IS_NETWORK) {
      if (aStateFlags & Ci.nsIWebProgressListener.STATE_START)
        this._networkStart();
      else if (aStateFlags & Ci.nsIWebProgressListener.STATE_STOP)
        this._networkStop();
    }

    if (aStateFlags & Ci.nsIWebProgressListener.STATE_IS_DOCUMENT) {
      if (aStateFlags & Ci.nsIWebProgressListener.STATE_START) {
#ifdef MOZ_CRASH_REPORTER
        if (aRequest instanceof Ci.nsIChannel && CrashReporter.enabled)
          CrashReporter.annotateCrashReport("URL", aRequest.URI.spec);
#endif
      }
      else if (aStateFlags & Ci.nsIWebProgressListener.STATE_STOP) {
        this._documentStop();
      }
    }
  },

  /** This method is called to indicate progress changes for the currently loading page. */
  onProgressChange: function onProgressChange(aWebProgress, aRequest, aCurSelf, aMaxSelf, aCurTotal, aMaxTotal) {
    // To use this method, add NOTIFY_PROGRESS to the flags in Tab._createBrowser
  },

  /** This method is called to indicate a change to the current location. */
  onLocationChange: function onLocationChange(aWebProgress, aRequest, aLocationURI) {
    // ignore notification that aren't about the main document (iframes, etc)
    if (aWebProgress.windowId != this._tab.browser.contentWindowId)
      return;

    let spec = aLocationURI ? aLocationURI.spec : "";
    let location = spec.split("#")[0]; // Ignore fragment identifier changes.

    this._hostChanged = true;

    if (location != this.browser.lastLocation) {
      this.browser.lastLocation = location;
      Browser.removeTransientNotificationsForTab(this._tab);
      this._tab.resetZoomLevel();

      if (this._tab == Browser.selectedTab) {
        BrowserUI.updateURI();

        // We're about to have new page content, so scroll the content area
        // to the top so the new paints will draw correctly.
        // (background tabs are delayed scrolled to top in _documentStop)
        Browser.scrollContentToTop();
      }
    }
  },

  /**
   * This method is called to indicate a status changes for the currently
   * loading page.  The message is already formatted for display.
   */
  onStatusChange: function onStatusChange(aWebProgress, aRequest, aStatus, aMessage) {
    // To use this method, add NOTIFY_STATUS to the flags in Tab._createBrowser
  },

  /** This method is called when the security state of the browser changes. */
  onSecurityChange: function onSecurityChange(aWebProgress, aRequest, aState) {
    // Don't need to do anything if the data we use to update the UI hasn't changed
    if (this.state == aState && !this._hostChanged)
      return;

    this._hostChanged = false;
    this.state = aState;

    if (this._tab == Browser.selectedTab) {
      getIdentityHandler().checkIdentity();
    }
  },

  QueryInterface: function(aIID) {
    if (aIID.equals(Ci.nsIWebProgressListener) ||
        aIID.equals(Ci.nsISupportsWeakReference) ||
        aIID.equals(Ci.nsISupports))
      return this;

    throw Components.results.NS_ERROR_NO_INTERFACE;
  },

  _networkStart: function _networkStart() {
    this._tab.startLoading();

    if (this._tab == Browser.selectedTab) {
      BrowserUI.update(TOOLBARSTATE_LOADING);

      // We should at least show something in the URLBar until
      // the load has progressed further along
      if (this._tab.browser.currentURI.spec == "about:blank")
        BrowserUI.updateURI();
    }

    let event = document.createEvent("Events");
    event.initEvent("URLChanged", true, false);
    this.browser.dispatchEvent(event);
  },

  _networkStop: function _networkStop() {
    this._tab.endLoading();

    if (this._tab == Browser.selectedTab)
      BrowserUI.update(TOOLBARSTATE_LOADED);

    if (this.browser.currentURI.spec != "about:blank")
      this._tab.updateThumbnail();
  },

  _documentStop: function _documentStop() {
      // Make sure the URLbar is in view. If this were the selected tab,
      // onLocationChange would scroll to top.
      this._tab.pageScrollOffset = new Point(0, 0);
  }
};

var OfflineApps = {
  offlineAppRequested: function(aRequest) {
    if (!Services.prefs.getBoolPref("browser.offline-apps.notify"))
      return;

    let currentURI = Services.io.newURI(aRequest.location, aRequest.charset, null);

    // don't bother showing UI if the user has already made a decision
    if (Services.perms.testExactPermission(currentURI, "offline-app") != Ci.nsIPermissionManager.UNKNOWN_ACTION)
      return;

    try {
      if (Services.prefs.getBoolPref("offline-apps.allow_by_default")) {
        // all pages can use offline capabilities, no need to ask the user
        return;
      }
    } catch(e) {
      // this pref isn't set by default, ignore failures
    }

    let host = currentURI.asciiHost;
    let notificationID = "offline-app-requested-" + host;
    let notificationBox = Browser.getNotificationBox();

    let notification = notificationBox.getNotificationWithValue(notificationID);
    let strings = Elements.browserBundle;
    if (notification) {
      notification.documents.push(aRequest);
    } else {
      let buttons = [{
        label: strings.getString("offlineApps.allow"),
        accessKey: null,
        callback: function() {
          for (let i = 0; i < notification.documents.length; i++)
            OfflineApps.allowSite(notification.documents[i]);
        }
      },{
        label: strings.getString("offlineApps.never"),
        accessKey: null,
        callback: function() {
          for (let i = 0; i < notification.documents.length; i++)
            OfflineApps.disallowSite(notification.documents[i]);
        }
      },{
        label: strings.getString("offlineApps.notNow"),
        accessKey: null,
        callback: function() { /* noop */ }
      }];

      const priority = notificationBox.PRIORITY_INFO_LOW;
      let message = strings.getFormattedString("offlineApps.available", [host]);
      notification = notificationBox.appendNotification(message, notificationID,
                                                        "", priority, buttons);
      notification.documents = [aRequest];
    }
  },

  allowSite: function(aRequest) {
    let currentURI = Services.io.newURI(aRequest.location, aRequest.charset, null);
    Services.perms.add(currentURI, "offline-app", Ci.nsIPermissionManager.ALLOW_ACTION);

    // When a site is enabled while loading, manifest resources will start
    // fetching immediately.  This one time we need to do it ourselves.
    this._startFetching(aRequest);
  },

  disallowSite: function(aRequest) {
    let currentURI = Services.io.newURI(aRequest.location, aRequest.charset, null);
    Services.perms.add(currentURI, "offline-app", Ci.nsIPermissionManager.DENY_ACTION);
  },

  _startFetching: function(aRequest) {
    let currentURI = Services.io.newURI(aRequest.location, aRequest.charset, null);
    let manifestURI = Services.io.newURI(aRequest.manifest, aRequest.charset, currentURI);

    let updateService = Cc["@mozilla.org/offlinecacheupdate-service;1"].getService(Ci.nsIOfflineCacheUpdateService);
    updateService.scheduleUpdate(manifestURI, currentURI);
  },

  receiveMessage: function receiveMessage(aMessage) {
    if (aMessage.name == "Browser:MozApplicationManifest") {
      this.offlineAppRequested(aMessage.json);
    }
  }
};

function Tab(aURI) {
  this._id = null;
  this._browser = null;
  this._state = null;
  this._listener = null;
  this._loading = false;
  this._chromeTab = null;
  this.owner = null;

  // Set to 0 since new tabs that have not been viewed yet are good tabs to
  // toss if app needs more memory.
  this.lastSelected = 0;

  this.create(aURI);
}

Tab.prototype = {
  get browser() {
    return this._browser;
  },

  get chromeTab() {
    return this._chromeTab;
  },

  /** Update browser styles when the viewport metadata changes. */
  updateViewportMetadata: function updateViewportMetadata(metaData) {
    let browser = this._browser;
    if (!browser)
      return;

    this.metaData = metaData;
    this.updateViewportSize();
  },

  /** Update browser size when the metadata or the window size changes. */
  updateViewportSize: function updateViewportSize() {
    let browser = this._browser;
    if (!browser)
      return;

    let metaData = this.metaData || {};
    if (!metaData.autoSize) {
      let screenW = window.innerWidth;
      let screenH = window.innerHeight;
      let viewportW = metaData.width;
      let viewportH = metaData.height;

      // If (scale * width) < device-width, increase the width (bug 561413).
      let maxInitialZoom = metaData.defaultZoom || metaData.maxZoom;
      if (maxInitialZoom && viewportW)
        viewportW = Math.max(viewportW, screenW / maxInitialZoom);

      let validW = viewportW > 0;
      let validH = viewportH > 0;

      if (validW && !validH) {
        viewportH = viewportW * (screenH / screenW);
      } else if (!validW && validH) {
        viewportW = viewportH * (screenW / screenH);
      } else {
        viewportW = kDefaultBrowserWidth;
        viewportH = kDefaultBrowserWidth * (screenH / screenW);
      }

      browser.setCssViewportSize(viewportW, viewportH);
    }
    else {
      let browserBCR = browser.getBoundingClientRect();
      let w = browserBCR.width;
      let h = browserBCR.height;
      if (metaData.defaultZoom != 1.0) {
        let dpiScale = Services.prefs.getIntPref("zoom.dpiScale") / 100;
        w /= dpiScale;
        h /= dpiScale;
      }

      browser.setCssViewportSize(w, h);
    }

    // Local XUL documents are not firing MozScrolledAreaChanged
    /*let contentDocument = browser.contentDocument;
    if (contentDocument && contentDocument instanceof XULDocument) {
      let width = contentDocument.documentElement.scrollWidth;
      let height = contentDocument.documentElement.scrollHeight;
      BrowserView.Util.ensureMozScrolledAreaEvent(browser, width, height);
    } */
  },

  startLoading: function startLoading() {
    if (this._loading) throw "Already Loading!";

    this._loading = true;
  },

  endLoading: function endLoading() {
    if (!this._loading) throw "Not Loading!";
    this._loading = false;
  },

  isLoading: function isLoading() {
    return this._loading;
  },

  create: function create(aURI) {
    this._chromeTab = document.getElementById("tabs").addTab();
    this._createBrowser(aURI);
  },

  destroy: function destroy() {
    document.getElementById("tabs").removeTab(this._chromeTab);
    this._chromeTab = null;
    this._destroyBrowser();
  },

  _createBrowser: function _createBrowser(aURI) {
    if (this._browser)
      throw "Browser already exists";

    // Create the browser using the current width the dynamically size the height
    let browser = this._browser = document.createElement("browser");
    browser.setAttribute("class", "window-width window-height");
    this._chromeTab.linkedBrowser = browser;

    browser.setAttribute("type", "content");

    let useRemote = Services.prefs.getBoolPref("browser.tabs.remote");
    let useLocal = Util.isLocalScheme(aURI);
    browser.setAttribute("remote", (!useLocal && useRemote) ? "true" : "false");

    // Append the browser to the document, which should start the page load
    document.getElementById("browsers").appendChild(browser);

    // stop about:blank from loading
    browser.stop();

    // Attach a separate progress listener to the browser
    let flags = Ci.nsIWebProgress.NOTIFY_LOCATION |
                Ci.nsIWebProgress.NOTIFY_SECURITY |
                Ci.nsIWebProgress.NOTIFY_STATE_NETWORK |
                Ci.nsIWebProgress.NOTIFY_STATE_DOCUMENT;
    this._listener = new ProgressController(this);
    browser.webProgress.addProgressListener(this._listener, flags);

    browser.setAttribute("src", aURI);

    let self = this;
    browser.messageManager.addMessageListener("MozScrolledAreaChanged", function() {
      self.updateDefaultZoomLevel();
    });
  },

  _destroyBrowser: function _destroyBrowser() {
    if (this._browser) {
      var browser = this._browser;
      browser.removeProgressListener(this._listener);

      this._browser = null;
      this._listener = null;
      this._loading = false;

      Util.executeSoon(function() {
        document.getElementById("browsers").removeChild(browser);
      });
    }
  },

  clampZoomLevel: function clampZoomLevel(zl) {
    let browser = this._browser;
    let bounded = Math.min(Math.max(ZoomManager.MIN, zl), ZoomManager.MAX);

    let md = this.metaData;
    if (md && md.minZoom)
      bounded = Math.max(bounded, md.minZoom);
    if (md && md.maxZoom)
      bounded = Math.min(bounded, md.maxZoom);

    bounded = Math.max(bounded, this.getPageZoomLevel());

    let rounded = Math.round(bounded * kBrowserViewZoomLevelPrecision) / kBrowserViewZoomLevelPrecision;
    return rounded || 1.0;
  },

  /**
   * XXX document me
   */
  resetZoomLevel: function resetZoomLevel() {
    let browser = this._browser;
    this._defaultZoomLevel = browser.zoomLevel;
  },

  /**
   * XXX document me
   */
  updateDefaultZoomLevel: function updateDefaultZoomLevel() {
    let browser = this._browser;
    let isDefault = (browser.zoomLevel == this._defaultZoomLevel);
    this._defaultZoomLevel = this.getDefaultZoomLevel();
    if (isDefault)
      browser.setZoomLevel(this._defaultZoomLevel);
  },

  isDefaultZoomLevel: function isDefaultZoomLevel() {
    return getBrowser().zoomLevel == this._defaultZoomLevel;
  },

  getDefaultZoomLevel: function getDefaultZoomLevel() {
    let md = this.metaData;
    if (md && md.defaultZoom)
      return this.clampZoomLevel(md.defaultZoom);

    let pageZoom = this.getPageZoomLevel();

    // If pageZoom is "almost" 100%, zoom in to exactly 100% (bug 454456).
    let granularity = Services.prefs.getIntPref("browser.ui.zoom.pageFitGranularity");
    let threshold = 1 - 1 / granularity;
    if (threshold < pageZoom && pageZoom < 1)
      pageZoom = 1;

    return this.clampZoomLevel(pageZoom);
  },

  getPageZoomLevel: function getPageZoomLevel() {
    let browserW = this._browser.viewportWidthInCSSPx;
    return this._browser.getBoundingClientRect().width / browserW;
  },

  get allowZoom() {
    return this.metaData.allowZoom;
  },

  updateThumbnail: function updateThumbnail() {
    return;

    if (!this._browser)
      return;

    // XXX: We don't know the size of the browser at this time and we can't fallback
    // to contentWindow.innerWidth and .innerHeight. The viewport meta data is not
    // even set yet. So fallback to something sane for now.
    this._chromeTab.updateThumbnail(this._browser, 800, 500);
  },

  toString: function() {
    return "[Tab " + (this._browser ? this._browser.currentURI.spec : "(no browser)") + "]";
  }
};<|MERGE_RESOLUTION|>--- conflicted
+++ resolved
@@ -448,41 +448,6 @@
   scrollContentToTop: function scrollContentToTop() {
     this.contentScrollboxScroller.scrollTo(0, 0);
     this.pageScrollboxScroller.scrollTo(0, 0);
-<<<<<<< HEAD
-=======
-    this._browserView.onAfterVisibleMove();
-  },
-
-  // cmd_scrollBottom does not work in Fennec (Bug 590535).
-  scrollContentToBottom: function scrollContentToTop() {
-    let x = {}, y = {};
-    this.contentScrollboxScroller.getScrolledSize(x, y);
-    this.contentScrollboxScroller.scrollTo(0, y.value);
-
-    this.pageScrollboxScroller.getScrolledSize(x, y);
-    this.pageScrollboxScroller.scrollTo(0, y.value);
-
-    this._browserView.onAfterVisibleMove();
-  },
-
-  /** Let current browser's scrollbox know about where content has been panned. */
-  scrollBrowserToContent: function scrollBrowserToContent() {
-    let browser = this.selectedBrowser;
-    if (browser) {
-      let scroll = Browser.getScrollboxPosition(Browser.contentScrollboxScroller);
-      browser.messageManager.sendAsyncMessage("Content:ScrollTo", { x: scroll.x, y: scroll.y });
-    }
-  },
-
-  /** Update viewport to location of browser's scrollbars. */
-  scrollContentToBrowser: function scrollContentToBrowser(aScrollX, aScrollY) {
-    if (aScrollY != 0)
-      Browser.hideTitlebar();
-
-    let zoomLevel = this._browserView.getZoomLevel();
-    Browser.contentScrollboxScroller.scrollTo(aScrollX*zoomLevel, aScrollY*zoomLevel);
-    this._browserView.onAfterVisibleMove();
->>>>>>> 2f7aafea
   },
 
   hideSidebars: function scrollSidebarsOffscreen() {
